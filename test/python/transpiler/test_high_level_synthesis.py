# This code is part of Qiskit.
#
# (C) Copyright IBM 2022.
#
# This code is licensed under the Apache License, Version 2.0. You may
# obtain a copy of this license in the LICENSE.txt file in the root directory
# of this source tree or at http://www.apache.org/licenses/LICENSE-2.0.
#
# Any modifications or derivative works of this code must retain this
# copyright notice, and modified files need to carry a notice indicating
# that they have been altered from the originals.

"""
Tests the interface for HighLevelSynthesis transpiler pass.
"""
import itertools
import unittest.mock
import numpy as np
from ddt import ddt, data

from qiskit.circuit import (
    QuantumCircuit,
    QuantumRegister,
    ClassicalRegister,
    Gate,
    Qubit,
    Clbit,
    Parameter,
    Operation,
    EquivalenceLibrary,
    Delay,
)
from qiskit.circuit.classical import expr, types
from qiskit.circuit.library import (
    SwapGate,
    CXGate,
    RZGate,
    PermutationGate,
    U3Gate,
    U2Gate,
    U1Gate,
    UGate,
    CU3Gate,
    CU1Gate,
    QFTGate,
    IGate,
<<<<<<< HEAD
=======
    MCXGate,
>>>>>>> d625539b
)
from qiskit.circuit.library.generalized_gates import LinearFunction
from qiskit.quantum_info import Clifford, Operator, Statevector
from qiskit.synthesis.linear import random_invertible_binary_matrix
from qiskit.compiler import transpile
from qiskit.exceptions import QiskitError
from qiskit.converters import dag_to_circuit, circuit_to_dag, circuit_to_instruction
from qiskit.transpiler import PassManager, TranspilerError, CouplingMap, Target
from qiskit.transpiler.passes.basis import BasisTranslator
from qiskit.transpiler.passes.synthesis.plugin import (
    HighLevelSynthesisPlugin,
    HighLevelSynthesisPluginManager,
    high_level_synthesis_plugin_names,
)
from qiskit.transpiler.passes.synthesis.high_level_synthesis import HighLevelSynthesis, HLSConfig
from qiskit.transpiler.passes.synthesis.hls_plugins import (
    MCXSynthesis1CleanB95,
    MCXSynthesisNCleanM15,
    MCXSynthesisNDirtyI15,
    MCXSynthesisGrayCode,
    MCXSynthesisDefault,
    MCXSynthesisNoAuxV24,
)
from qiskit.circuit.annotated_operation import (
    AnnotatedOperation,
    ControlModifier,
    InverseModifier,
    PowerModifier,
)
from qiskit.providers.fake_provider import GenericBackendV2
from qiskit.circuit.library.standard_gates.equivalence_library import (
    StandardEquivalenceLibrary as std_eqlib,
)
from test import QiskitTestCase  # pylint: disable=wrong-import-order


# In what follows, we create two simple operations OpA and OpB, that potentially mimic
# higher-level objects written by a user.
# For OpA we define two synthesis methods:
#  - "default", which does not require any additional parameters, and
#  - "repeat", which requires a parameter "n" s.t. the "repeat" returns None when "n" is not
#              specified.
# For OpB we define a single synthesis method:
#  - "simple", which does not require any additional parameters.
# Note that OpB does not have a "default" method specified.
# Finally, we will mock the HighLevelSynthesisPluginManager by a dummy class that implements
# a similar functionality, but without depending on the stevedore extension manager.


class OpA(Operation):
    """A simple operation."""

    @property
    def name(self):
        return "op_a"

    @property
    def num_qubits(self):
        return 1

    @property
    def num_clbits(self):
        return 0


class OpB(Operation):
    """Another simple operation."""

    @property
    def name(self):
        return "op_b"

    @property
    def num_qubits(self):
        return 2

    @property
    def num_clbits(self):
        return 0


class OpADefaultSynthesisPlugin(HighLevelSynthesisPlugin):
    """The default synthesis for opA"""

    def run(self, high_level_object, coupling_map=None, target=None, qubits=None, **options):
        qc = QuantumCircuit(1)
        qc.id(0)
        return qc


class OpARepeatSynthesisPlugin(HighLevelSynthesisPlugin):
    """The repeat synthesis for opA"""

    def run(self, high_level_object, coupling_map=None, target=None, qubits=None, **options):
        if "n" not in options:
            return None

        qc = QuantumCircuit(1)
        for _ in range(options["n"]):
            qc.id(0)
        return qc


class OpBSimpleSynthesisPlugin(HighLevelSynthesisPlugin):
    """The simple synthesis for OpB"""

    def run(self, high_level_object, coupling_map=None, target=None, qubits=None, **options):
        qc = QuantumCircuit(2)
        qc.cx(0, 1)
        return qc


class OpBAnotherSynthesisPlugin(HighLevelSynthesisPlugin):
    """Another synthesis plugin for OpB objects.

    This plugin is not registered in MockPluginManager, and is used to
    illustrate the alternative construction mechanism using raw classes.
    """

    def __init__(self, num_swaps=1):
        self.num_swaps = num_swaps

    def run(self, high_level_object, coupling_map=None, target=None, qubits=None, **options):
        num_swaps = options.get("num_swaps", self.num_swaps)

        qc = QuantumCircuit(2)
        for _ in range(num_swaps):
            qc.swap(0, 1)
        return qc


class OpAPluginNeedsCouplingMap(HighLevelSynthesisPlugin):
    """Synthesis plugins for OpA that needs a coupling map to be run."""

    def run(self, high_level_object, coupling_map=None, target=None, qubits=None, **options):
        if coupling_map is None:
            raise TranspilerError("Coupling map should be specified!")
        qc = QuantumCircuit(1)
        qc.id(0)
        return qc


class OpAPluginNeedsQubits(HighLevelSynthesisPlugin):
    """Synthesis plugins for OpA that needs ``qubits`` to be specified."""

    def run(self, high_level_object, coupling_map=None, target=None, qubits=None, **options):
        if qubits is None:
            raise TranspilerError("Qubits should be specified!")
        qc = QuantumCircuit(1)
        qc.id(0)
        return qc


class MockPluginManager:
    """Mocks the functionality of HighLevelSynthesisPluginManager,
    without actually depending on the stevedore extension manager.
    """

    def __init__(self):
        self.plugins = {
            "op_a.default": OpADefaultSynthesisPlugin,
            "op_a.repeat": OpARepeatSynthesisPlugin,
            "op_b.simple": OpBSimpleSynthesisPlugin,
            "op_a.needs_coupling_map": OpAPluginNeedsCouplingMap,
            "op_a.needs_qubits": OpAPluginNeedsQubits,
        }

        self.plugins_by_op = {
            "op_a": ["default", "repeat", "needs_coupling_map", "needs_qubits"],
            "op_b": ["simple"],
        }

    def method_names(self, op_name):
        """Returns plugin methods for op_name."""
        if op_name in self.plugins_by_op:
            return self.plugins_by_op[op_name]
        else:
            return []

    def method(self, op_name, method_name):
        """Returns the plugin for ``op_name`` and ``method_name``."""
        plugin_name = op_name + "." + method_name
        return self.plugins[plugin_name]()


class MockPlugin(HighLevelSynthesisPlugin):
    """A mock HLS using auxiliary qubits."""

    def run(self, high_level_object, coupling_map=None, target=None, qubits=None, **options):
        """Run a mock synthesis for high_level_object being anything with a num_qubits property.

        Replaces the high_level_objects by a layer of X gates, applies S gates on clean
        ancillas and T gates on dirty ancillas.
        """

        num_action_qubits = high_level_object.num_qubits
        num_clean = options["num_clean_ancillas"]
        num_dirty = options["num_dirty_ancillas"]
        num_qubits = num_action_qubits + num_clean + num_dirty
        decomposition = QuantumCircuit(num_qubits)
        decomposition.x(range(num_action_qubits))
        if num_clean > 0:
            decomposition.s(range(num_action_qubits, num_action_qubits + num_clean))
        if num_dirty > 0:
            decomposition.t(range(num_action_qubits + num_clean, num_qubits))

        return decomposition


class EmptyPlugin(HighLevelSynthesisPlugin):
    """A mock plugin returning None (i.e. a failed synthesis)."""

    def run(self, high_level_object, coupling_map=None, target=None, qubits=None, **options):
        """Elaborate code to return None :)"""
        return None


@ddt
class TestHighLevelSynthesisInterface(QiskitTestCase):
    """Tests for the synthesis plugin interface."""

    def create_circ(self):
        """Create a simple circuit used for tests with two OpA gates and one OpB gate."""
        qc = QuantumCircuit(3)
        qc.append(OpA(), [0])
        qc.append(OpB(), [0, 1])
        qc.append(OpA(), [2])
        return qc

    def test_no_config(self):
        """Check the default behavior of HighLevelSynthesis, without
        HighLevelSynthesisConfig specified. In this case, the default
        synthesis methods should be used when defined. OpA has such a
        method, and OpB does not."""
        qc = self.create_circ()
        mock_plugin_manager = MockPluginManager
        with unittest.mock.patch(
            "qiskit.transpiler.passes.synthesis.high_level_synthesis.HighLevelSynthesisPluginManager",
            wraps=mock_plugin_manager,
        ):
            pm = PassManager([HighLevelSynthesis()])
            tqc = pm.run(qc)
            ops = tqc.count_ops()
            # OpA's default method replaces by "id", OpB has no default method
            self.assertNotIn("op_a", ops.keys())
            self.assertEqual(ops["id"], 2)
            self.assertIn("op_b", ops.keys())
            self.assertEqual(ops["op_b"], 1)

    def test_default_config(self):
        """Check the default behavior of HighLevelSynthesis, with
        the default HighLevelSynthesisConfig specified. The behavior should
        be the same as without config."""
        qc = self.create_circ()
        mock_plugin_manager = MockPluginManager
        with unittest.mock.patch(
            "qiskit.transpiler.passes.synthesis.high_level_synthesis.HighLevelSynthesisPluginManager",
            wraps=mock_plugin_manager,
        ):
            hls_config = HLSConfig()
            pm = PassManager([HighLevelSynthesis(hls_config=hls_config)])
            tqc = pm.run(qc)
            ops = tqc.count_ops()
            # OpA's default method replaces by "id", OpB has no default method
            self.assertNotIn("op_a", ops.keys())
            self.assertEqual(ops["id"], 2)
            self.assertIn("op_b", ops.keys())
            self.assertEqual(ops["op_b"], 1)

    def test_non_default_config(self):
        """Check the default behavior of HighLevelSynthesis, specifying
        non-default synthesis methods for OpA and for OpB.
        """
        qc = self.create_circ()
        mock_plugin_manager = MockPluginManager
        with unittest.mock.patch(
            "qiskit.transpiler.passes.synthesis.high_level_synthesis.HighLevelSynthesisPluginManager",
            wraps=mock_plugin_manager,
        ):
            hls_config = HLSConfig(op_a=[("repeat", {"n": 2})], op_b=[("simple", {})])
            pm = PassManager([HighLevelSynthesis(hls_config=hls_config)])
            tqc = pm.run(qc)
            ops = tqc.count_ops()
            self.assertNotIn("op_a", ops.keys())
            self.assertNotIn("op_b", ops.keys())
            self.assertEqual(ops["id"], 4)
            self.assertEqual(ops["cx"], 1)

    def test_synthesis_returns_none(self):
        """Check that when synthesis method is specified but returns None,
        the operation does not get synthesized.
        """
        qc = self.create_circ()
        mock_plugin_manager = MockPluginManager
        with unittest.mock.patch(
            "qiskit.transpiler.passes.synthesis.high_level_synthesis.HighLevelSynthesisPluginManager",
            wraps=mock_plugin_manager,
        ):
            hls_config = HLSConfig(op_a=[("repeat", {})])
            pm = PassManager([HighLevelSynthesis(hls_config=hls_config)])
            tqc = pm.run(qc)
            ops = tqc.count_ops()
            # The repeat method for OpA without "n" specified returns None.
            self.assertIn("op_a", ops.keys())
            self.assertIn("op_b", ops.keys())

    def test_use_default_on_unspecified_is_false(self):
        """Check that when use_default_on_unspecified is False, the default synthesis
        method is not applied.
        """
        qc = self.create_circ()
        mock_plugin_manager = MockPluginManager
        with unittest.mock.patch(
            "qiskit.transpiler.passes.synthesis.high_level_synthesis.HighLevelSynthesisPluginManager",
            wraps=mock_plugin_manager,
        ):
            hls_config = HLSConfig(use_default_on_unspecified=False)
            pm = PassManager([HighLevelSynthesis(hls_config=hls_config)])
            tqc = pm.run(qc)
            ops = tqc.count_ops()
            # The repeat method for OpA without "n" specified returns None.
            self.assertIn("op_a", ops.keys())
            self.assertIn("op_b", ops.keys())

    def test_use_default_on_unspecified_is_true(self):
        """Check that when use_default_on_unspecified is True (which should be the default
        value), the default synthesis method gets applied.
        OpA has such a method, and OpB does not."""
        qc = self.create_circ()
        mock_plugin_manager = MockPluginManager
        with unittest.mock.patch(
            "qiskit.transpiler.passes.synthesis.high_level_synthesis.HighLevelSynthesisPluginManager",
            wraps=mock_plugin_manager,
        ):
            pm = PassManager([HighLevelSynthesis()])
            tqc = pm.run(qc)
            ops = tqc.count_ops()
            # OpA's default method replaces by "id", OpB has no default method
            self.assertNotIn("op_a", ops.keys())
            self.assertEqual(ops["id"], 2)
            self.assertIn("op_b", ops.keys())
            self.assertEqual(ops["op_b"], 1)

    def test_skip_synthesis_with_empty_methods_list(self):
        """Check that when synthesis config is specified, but an operation
        is given an empty list of methods, it is not synthesized.
        """
        qc = self.create_circ()
        mock_plugin_manager = MockPluginManager
        with unittest.mock.patch(
            "qiskit.transpiler.passes.synthesis.high_level_synthesis.HighLevelSynthesisPluginManager",
            wraps=mock_plugin_manager,
        ):
            hls_config = HLSConfig(op_a=[])
            pm = PassManager([HighLevelSynthesis(hls_config=hls_config)])
            tqc = pm.run(qc)
            ops = tqc.count_ops()
            # The repeat method for OpA without "n" specified returns None.
            self.assertIn("op_a", ops.keys())
            self.assertIn("op_b", ops.keys())

    def test_multiple_methods(self):
        """Check that when there are two synthesis methods specified,
        and the first returns None, then the second method gets used.
        """
        qc = self.create_circ()
        mock_plugin_manager = MockPluginManager
        with unittest.mock.patch(
            "qiskit.transpiler.passes.synthesis.high_level_synthesis.HighLevelSynthesisPluginManager",
            wraps=mock_plugin_manager,
        ):
            hls_config = HLSConfig(op_a=[("repeat", {}), ("default", {})])
            pm = PassManager([HighLevelSynthesis(hls_config=hls_config)])
            tqc = pm.run(qc)
            ops = tqc.count_ops()
            # The repeat method for OpA without "n" specified returns None.
            self.assertNotIn("op_a", ops.keys())
            self.assertEqual(ops["id"], 2)
            self.assertIn("op_b", ops.keys())

    def test_multiple_methods_short_form(self):
        """Check that when there are two synthesis methods specified,
        and the first returns None, then the second method gets used.
        In this example, the list of methods is specified without
        explicitly listing empty argument lists.
        """

        qc = self.create_circ()
        mock_plugin_manager = MockPluginManager
        with unittest.mock.patch(
            "qiskit.transpiler.passes.synthesis.high_level_synthesis.HighLevelSynthesisPluginManager",
            wraps=mock_plugin_manager,
        ):
            hls_config = HLSConfig(op_a=["repeat", "default"])
            pm = PassManager([HighLevelSynthesis(hls_config=hls_config)])
            tqc = pm.run(qc)
            ops = tqc.count_ops()
            # The repeat method for OpA without "n" specified returns None.
            self.assertNotIn("op_a", ops.keys())
            self.assertEqual(ops["id"], 2)
            self.assertIn("op_b", ops.keys())

    def test_synthesis_using_alternate_form(self):
        """Test alternative form of specifying synthesis methods."""

        qc = self.create_circ()
        mock_plugin_manager = MockPluginManager
        with unittest.mock.patch(
            "qiskit.transpiler.passes.synthesis.high_level_synthesis.HighLevelSynthesisPluginManager",
            wraps=mock_plugin_manager,
        ):
            # synthesis using raw class, without extension manager
            plugin = OpBAnotherSynthesisPlugin(num_swaps=6)
            hls_config = HLSConfig(op_b=[(plugin, {})])
            pm = PassManager([HighLevelSynthesis(hls_config=hls_config)])
            tqc = pm.run(qc)
            ops = tqc.count_ops()
            self.assertEqual(ops["swap"], 6)

    def test_synthesis_using_alternate_short_form(self):
        """Test alternative form of specifying synthesis methods."""

        qc = self.create_circ()
        mock_plugin_manager = MockPluginManager
        with unittest.mock.patch(
            "qiskit.transpiler.passes.synthesis.high_level_synthesis.HighLevelSynthesisPluginManager",
            wraps=mock_plugin_manager,
        ):
            # synthesis using raw class, without extension manager
            plugin = OpBAnotherSynthesisPlugin(num_swaps=6)
            hls_config = HLSConfig(op_b=[plugin])
            pm = PassManager([HighLevelSynthesis(hls_config=hls_config)])
            tqc = pm.run(qc)
            ops = tqc.count_ops()
            self.assertEqual(ops["swap"], 6)

    def test_coupling_map_gets_passed_to_plugins(self):
        """Check that passing coupling map works correctly."""
        qc = self.create_circ()
        mock_plugin_manager = MockPluginManager
        with unittest.mock.patch(
            "qiskit.transpiler.passes.synthesis.high_level_synthesis.HighLevelSynthesisPluginManager",
            wraps=mock_plugin_manager,
        ):
            hls_config = HLSConfig(op_a=["needs_coupling_map"])
            pm_bad = PassManager([HighLevelSynthesis(hls_config=hls_config)])
            pm_good = PassManager(
                [
                    HighLevelSynthesis(
                        hls_config=hls_config, coupling_map=CouplingMap.from_line(qc.num_qubits)
                    )
                ]
            )

            # HighLevelSynthesis is initialized without a coupling map, but calling a plugin that
            # raises a TranspilerError without the coupling map.
            with self.assertRaises(TranspilerError):
                pm_bad.run(qc)

            # Now HighLevelSynthesis is initialized with a coupling map.
            pm_good.run(qc)

    def test_target_gets_passed_to_plugins(self):
        """Check that passing target (and constructing coupling map from the target)
        works correctly.
        """
        qc = QuantumCircuit(3)
        qc.append(OpA(), [0])

        mock_plugin_manager = MockPluginManager
        with unittest.mock.patch(
            "qiskit.transpiler.passes.synthesis.high_level_synthesis.HighLevelSynthesisPluginManager",
            wraps=mock_plugin_manager,
        ):
            hls_config = HLSConfig(op_a=["needs_coupling_map"])
            pm_good = PassManager(
                [
                    HighLevelSynthesis(
                        hls_config=hls_config,
                        target=GenericBackendV2(num_qubits=5, basis_gates=["u", "cx", "id"]).target,
                    )
                ]
            )

            # HighLevelSynthesis is initialized with target.
            pm_good.run(qc)

    def test_qubits_get_passed_to_plugins(self):
        """Check that setting ``use_qubit_indices`` works correctly."""
        qc = self.create_circ()
        mock_plugin_manager = MockPluginManager
        with unittest.mock.patch(
            "qiskit.transpiler.passes.synthesis.high_level_synthesis.HighLevelSynthesisPluginManager",
            wraps=mock_plugin_manager,
        ):
            hls_config = HLSConfig(op_a=["needs_qubits"])
            pm_use_qubits_false = PassManager(
                [HighLevelSynthesis(hls_config=hls_config, use_qubit_indices=False)]
            )
            pm_use_qubits_true = PassManager(
                [HighLevelSynthesis(hls_config=hls_config, use_qubit_indices=True)]
            )

            # HighLevelSynthesis is initialized with use_qubit_indices=False, which means synthesis
            # plugin should see qubits=None and raise a transpiler error.
            with self.assertRaises(TranspilerError):
                pm_use_qubits_false.run(qc)

            # HighLevelSynthesis is initialized with use_qubit_indices=True, which means synthesis
            # plugin should see qubits and complete without errors.
            pm_use_qubits_true.run(qc)

    def test_ancilla_arguments(self):
        """Test ancillas are correctly labelled."""
        gate = Gate(name="duckling", num_qubits=5, params=[])
        hls_config = HLSConfig(duckling=[MockPlugin()])

        qc = QuantumCircuit(10)
        qc.h([0, 8, 9])  # the two last H gates yield two dirty ancillas
        qc.barrier()
        qc.append(gate, range(gate.num_qubits))

        pm = PassManager([HighLevelSynthesis(hls_config=hls_config)])

        synthesized = pm.run(qc)

        count = synthesized.count_ops()
        self.assertEqual(count.get("x", 0), gate.num_qubits)  # gate qubits
        self.assertEqual(count.get("s", 0), qc.num_qubits - gate.num_qubits - 2)  # clean
        self.assertEqual(count.get("t", 0), 2)  # dirty

    def test_ancilla_noop(self):
        """Test ancillas states are not affected by no-ops."""
        gate = Gate(name="duckling", num_qubits=1, params=[])
        hls_config = HLSConfig(duckling=[MockPlugin()])
        pm = PassManager([HighLevelSynthesis(hls_config)])

        noops = [Delay(100), IGate()]
        for noop in noops:
            qc = QuantumCircuit(2)
            qc.append(noop, [1])  # this noop should still yield a clean ancilla
            qc.barrier()
            qc.append(gate, [0])

            synthesized = pm.run(qc)
            count = synthesized.count_ops()
            with self.subTest(noop=noop):
                self.assertEqual(count.get("x", 0), gate.num_qubits)  # gate qubits
                self.assertEqual(count.get("s", 0), 1)  # clean ancilla
                self.assertEqual(count.get("t", 0), 0)  # dirty ancilla

    @data(True, False)
    def test_ancilla_reset(self, reset):
        """Test ancillas are correctly freed after a reset operation."""
        gate = Gate(name="duckling", num_qubits=1, params=[])
        hls_config = HLSConfig(duckling=[MockPlugin()])
        pm = PassManager([HighLevelSynthesis(hls_config)])

        qc = QuantumCircuit(2)
        qc.h(1)
        if reset:
            qc.reset(1)  # the reset frees the ancilla qubit again
        qc.barrier()
        qc.append(gate, [0])

        synthesized = pm.run(qc)
        count = synthesized.count_ops()

        expected_clean = 1 if reset else 0
        expected_dirty = 1 - expected_clean

        self.assertEqual(count.get("x", 0), gate.num_qubits)  # gate qubits
        self.assertEqual(count.get("s", 0), expected_clean)  # clean ancilla
        self.assertEqual(count.get("t", 0), expected_dirty)  # clean ancilla

    def test_ancilla_state_maintained(self):
        """Test ancillas states are still dirty/clean after they've been used."""
        gate = Gate(name="duckling", num_qubits=1, params=[])
        hls_config = HLSConfig(duckling=[MockPlugin()])
        pm = PassManager([HighLevelSynthesis(hls_config)])

        qc = QuantumCircuit(3)
        qc.h(2)  # the final ancilla is dirty
        qc.barrier()
        qc.append(gate, [0])
        qc.append(gate, [0])

        # the ancilla states should be unchanged after the synthesis, i.e. qubit 1 is always
        # clean (S gate) and qubit 2 is always dirty (T gate)
        ref = QuantumCircuit(3)
        ref.h(2)
        ref.barrier()
        for _ in range(2):
            ref.x(0)
            ref.s(1)
            ref.t(2)

        self.assertEqual(ref, pm.run(qc))

    def test_synth_fails_definition_exists(self):
        """Test the case that a synthesis fails but the operation can be unrolled."""

        circuit = QuantumCircuit(1)
        circuit.ry(0.2, 0)

        config = HLSConfig(ry=[EmptyPlugin()])
        hls = HighLevelSynthesis(hls_config=config)

        with self.subTest("nothing happened w/o basis gates"):
            out = hls(circuit)
            self.assertEqual(out, circuit)

        hls = HighLevelSynthesis(hls_config=config, basis_gates=["u"])
        with self.subTest("unrolled w/ basis gates"):
            out = hls(circuit)
            self.assertEqual(out.count_ops(), {"u": 1})


class TestPMHSynthesisLinearFunctionPlugin(QiskitTestCase):
    """Tests for the PMHSynthesisLinearFunction plugin for synthesizing linear functions."""

    @staticmethod
    def construct_linear_circuit(num_qubits: int):
        """Construct linear circuit."""
        qc = QuantumCircuit(num_qubits)
        for i in range(1, num_qubits):
            qc.cx(i - 1, i)
        return qc

    def test_section_size(self):
        """Test that the plugin takes the section size argument into account."""

        mat = random_invertible_binary_matrix(7, seed=1234)
        qc = QuantumCircuit(7)
        qc.append(LinearFunction(mat), [0, 1, 2, 3, 4, 5, 6])

        with self.subTest("section_size_1"):
            hls_config = HLSConfig(linear_function=[("pmh", {"section_size": 1})])
            qct = HighLevelSynthesis(hls_config=hls_config)(qc)
            self.assertEqual(LinearFunction(qct), LinearFunction(qc))
            self.assertEqual(qct.size(), 30)
            self.assertEqual(qct.depth(), 27)

        with self.subTest("section_size_2"):
            hls_config = HLSConfig(linear_function=[("pmh", {"section_size": 2})])
            qct = HighLevelSynthesis(hls_config=hls_config)(qc)
            self.assertEqual(LinearFunction(qct), LinearFunction(qc))
            self.assertEqual(qct.size(), 27)
            self.assertEqual(qct.depth(), 23)

        with self.subTest("section_size_3"):
            hls_config = HLSConfig(linear_function=[("pmh", {"section_size": 3})])
            qct = HighLevelSynthesis(hls_config=hls_config)(qc)
            self.assertEqual(LinearFunction(qct), LinearFunction(qc))
            self.assertEqual(qct.size(), 29)
            self.assertEqual(qct.depth(), 23)

    def test_invert_and_transpose(self):
        """Test that the plugin takes the use_inverted and use_transposed arguments into account."""

        linear_function = LinearFunction(self.construct_linear_circuit(7))

        qc = QuantumCircuit(7)
        qc.append(linear_function, [0, 1, 2, 3, 4, 5, 6])

        with self.subTest("default"):
            hls_config = HLSConfig(linear_function=[("pmh", {})])
            qct = HighLevelSynthesis(hls_config=hls_config)(qc)
            self.assertEqual(LinearFunction(qct), LinearFunction(qc))
            self.assertEqual(qct.size(), 12)
            self.assertEqual(qct.depth(), 8)

        with self.subTest("invert"):
            hls_config = HLSConfig(linear_function=[("pmh", {"use_inverted": True})])
            qct = HighLevelSynthesis(hls_config=hls_config)(qc)
            self.assertEqual(LinearFunction(qct), LinearFunction(qc))
            self.assertEqual(qct.size(), 6)
            self.assertEqual(qct.depth(), 6)

        with self.subTest("transpose"):
            hls_config = HLSConfig(linear_function=[("pmh", {"use_transposed": True})])
            qct = HighLevelSynthesis(hls_config=hls_config)(qc)
            self.assertEqual(LinearFunction(qct), LinearFunction(qc))
            self.assertEqual(qct.size(), 6)
            self.assertEqual(qct.depth(), 6)

        with self.subTest("invert_and_transpose"):
            hls_config = HLSConfig(
                linear_function=[("pmh", {"use_inverted": True, "use_transposed": True})]
            )
            qct = HighLevelSynthesis(hls_config=hls_config)(qc)
            self.assertEqual(LinearFunction(qct), LinearFunction(qc))
            self.assertEqual(qct.size(), 6)
            self.assertEqual(qct.depth(), 6)

    def test_plugin_selection_all(self):
        """Test setting plugin_selection to all."""

        linear_function = LinearFunction(self.construct_linear_circuit(7))
        qc = QuantumCircuit(7)
        qc.append(linear_function, [0, 1, 2, 3, 4, 5, 6])

        with self.subTest("sequential"):
            # In the default "run sequential" mode, we stop as soon as a plugin
            # in the list returns a circuit.
            # For this specific example the default options lead to a suboptimal circuit.
            hls_config = HLSConfig(linear_function=[("pmh", {}), ("pmh", {"use_inverted": True})])
            qct = HighLevelSynthesis(hls_config=hls_config)(qc)
            self.assertEqual(LinearFunction(qct), LinearFunction(qc))
            self.assertEqual(qct.size(), 12)
            self.assertEqual(qct.depth(), 8)

        with self.subTest("all"):
            # In the non-default "run all" mode, we examine all plugins in the list.
            # For this specific example we get the better result for the second plugin in the list.
            hls_config = HLSConfig(
                linear_function=[("pmh", {}), ("pmh", {"use_inverted": True})],
                plugin_selection="all",
            )
            qct = HighLevelSynthesis(hls_config=hls_config)(qc)
            self.assertEqual(LinearFunction(qct), LinearFunction(qc))
            self.assertEqual(qct.size(), 6)
            self.assertEqual(qct.depth(), 6)

    def test_plugin_selection_all_with_metrix(self):
        """Test setting plugin_selection to all and specifying different evaluation functions."""

        # The seed is chosen so that we get different best circuits depending on whether we
        # want to minimize size or depth.
        mat = random_invertible_binary_matrix(7, seed=38)
        qc = QuantumCircuit(7)
        qc.append(LinearFunction(mat), [0, 1, 2, 3, 4, 5, 6])

        with self.subTest("size_fn"):
            # We want to minimize the "size" (aka the number of gates) in the circuit
            hls_config = HLSConfig(
                linear_function=[
                    ("pmh", {}),
                    ("pmh", {"use_inverted": True}),
                    ("pmh", {"use_transposed": True}),
                    ("pmh", {"use_inverted": True, "use_transposed": True}),
                ],
                plugin_selection="all",
                plugin_evaluation_fn=lambda qc: qc.size(),
            )
            qct = HighLevelSynthesis(hls_config=hls_config)(qc)
            self.assertEqual(LinearFunction(qct), LinearFunction(qc))
            self.assertEqual(qct.size(), 23)
            self.assertEqual(qct.depth(), 19)

        with self.subTest("depth_fn"):
            # We want to minimize the "depth" (aka the number of layers) in the circuit
            hls_config = HLSConfig(
                linear_function=[
                    ("pmh", {}),
                    ("pmh", {"use_inverted": True}),
                    ("pmh", {"use_transposed": True}),
                    ("pmh", {"use_inverted": True, "use_transposed": True}),
                ],
                plugin_selection="all",
                plugin_evaluation_fn=lambda qc: qc.depth(),
            )
            qct = HighLevelSynthesis(hls_config=hls_config)(qc)
            self.assertEqual(LinearFunction(qct), LinearFunction(qc))
            self.assertEqual(qct.size(), 24)
            self.assertEqual(qct.depth(), 13)


class TestKMSSynthesisLinearFunctionPlugin(QiskitTestCase):
    """Tests for the KMSSynthesisLinearFunction plugin for synthesizing linear functions."""

    @staticmethod
    def construct_linear_circuit(num_qubits: int):
        """Construct linear circuit."""
        qc = QuantumCircuit(num_qubits)
        for i in range(1, num_qubits):
            qc.cx(i - 1, i)
        return qc

    def test_invert_and_transpose(self):
        """Test that the plugin takes the use_inverted and use_transposed arguments into account."""

        linear_function = LinearFunction(self.construct_linear_circuit(7))

        qc = QuantumCircuit(7)
        qc.append(linear_function, [0, 1, 2, 3, 4, 5, 6])

        with self.subTest("default"):
            hls_config = HLSConfig(linear_function=[("kms", {})])
            qct = HighLevelSynthesis(hls_config=hls_config)(qc)
            self.assertEqual(LinearFunction(qct), LinearFunction(qc))
            self.assertEqual(qct.size(), 100)
            self.assertEqual(qct.depth(), 34)

        with self.subTest("invert"):
            hls_config = HLSConfig(linear_function=[("kms", {"use_inverted": True})])
            qct = HighLevelSynthesis(hls_config=hls_config)(qc)
            self.assertEqual(LinearFunction(qct), LinearFunction(qc))
            self.assertEqual(qct.size(), 101)
            self.assertEqual(qct.depth(), 35)

        with self.subTest("transpose"):
            hls_config = HLSConfig(linear_function=[("kms", {"use_transposed": True})])
            qct = HighLevelSynthesis(hls_config=hls_config)(qc)
            self.assertEqual(LinearFunction(qct), LinearFunction(qc))
            self.assertEqual(qct.size(), 84)
            self.assertEqual(qct.depth(), 31)

        with self.subTest("invert_and_transpose"):
            hls_config = HLSConfig(
                linear_function=[("kms", {"use_inverted": True, "use_transposed": True})]
            )
            qct = HighLevelSynthesis(hls_config=hls_config)(qc)
            self.assertEqual(LinearFunction(qct), LinearFunction(qc))
            self.assertEqual(qct.size(), 87)
            self.assertEqual(qct.depth(), 32)


class TestTokenSwapperPermutationPlugin(QiskitTestCase):
    """Tests for the token swapper plugin for synthesizing permutation gates."""

    def test_token_swapper_in_known_plugin_names(self):
        """Test that "token_swapper" is an available synthesis plugin for permutation gates."""
        self.assertIn(
            "token_swapper", HighLevelSynthesisPluginManager().method_names("permutation")
        )

    def test_abstract_synthesis(self):
        """Test abstract synthesis of a permutation gate (either the coupling map or the set
        of qubits over which the permutation is defined is not specified).
        """

        # Permutation gate
        # 4->0, 6->1, 3->2, 7->3, 1->4, 2->5, 0->6, 5->7
        perm = PermutationGate([4, 6, 3, 7, 1, 2, 0, 5])

        # Circuit with permutation gate
        qc = QuantumCircuit(8)
        qc.append(perm, range(8))

        # Synthesize circuit using the token swapper plugin
        synthesis_config = HLSConfig(permutation=[("token_swapper", {"trials": 10, "seed": 1})])
        qc_transpiled = PassManager(HighLevelSynthesis(synthesis_config)).run(qc)

        # Construct the expected quantum circuit
        # From the description below we can see that
        #   0->6, 1->4, 2->5, 3->2, 4->0, 5->2->3->7, 6->0->4->1, 7->3
        qc_expected = QuantumCircuit(8)
        qc_expected.swap(2, 5)
        qc_expected.swap(0, 6)
        qc_expected.swap(2, 3)
        qc_expected.swap(0, 4)
        qc_expected.swap(1, 4)
        qc_expected.swap(3, 7)

        self.assertEqual(qc_transpiled, qc_expected)

    def test_concrete_synthesis(self):
        """Test concrete synthesis of a permutation gate (we have both the coupling map and the
        set of qubits over which the permutation gate is defined; moreover, the coupling map may
        have more qubits than the permutation gate).
        """

        # Permutation gate
        perm = PermutationGate([0, 1, 4, 3, 2])

        # Circuit with permutation gate
        qc = QuantumCircuit(8)
        qc.append(perm, [3, 4, 5, 6, 7])

        coupling_map = CouplingMap.from_ring(8)

        synthesis_config = HLSConfig(permutation=[("token_swapper", {"trials": 10})])
        qc_transpiled = PassManager(
            HighLevelSynthesis(
                synthesis_config, coupling_map=coupling_map, target=None, use_qubit_indices=True
            )
        ).run(qc)

        qc_expected = QuantumCircuit(8)
        qc_expected.swap(6, 7)
        qc_expected.swap(5, 6)
        qc_expected.swap(6, 7)
        self.assertEqual(qc_transpiled, qc_expected)

    def test_concrete_synthesis_over_disconnected_qubits(self):
        """Test concrete synthesis of a permutation gate over a disconnected set of qubits,
        when synthesis is possible.
        """

        # Permutation gate
        perm = PermutationGate([1, 0, 3, 2])

        # Circuit with permutation gate
        qc = QuantumCircuit(10)
        qc.append(perm, [3, 2, 7, 8])

        coupling_map = CouplingMap.from_ring(10)

        synthesis_config = HLSConfig(permutation=[("token_swapper", {"trials": 10})])
        qc_transpiled = PassManager(
            HighLevelSynthesis(
                synthesis_config, coupling_map=coupling_map, target=None, use_qubit_indices=True
            )
        ).run(qc)

        qc_expected = QuantumCircuit(10)
        qc_expected.swap(2, 3)
        qc_expected.swap(7, 8)

        # Even though the permutation is over a disconnected set of qubits, the synthesis
        # is possible.
        self.assertEqual(qc_transpiled, qc_expected)

    def test_concrete_synthesis_is_not_possible(self):
        """Test concrete synthesis of a permutation gate over a disconnected set of qubits,
        when synthesis is not possible.
        """

        # Permutation gate
        perm = PermutationGate([0, 2, 1, 3])

        # Circuit with permutation gate
        qc = QuantumCircuit(10)
        qc.append(perm, [3, 2, 7, 8])

        coupling_map = CouplingMap.from_ring(10)

        synthesis_config = HLSConfig(permutation=[("token_swapper", {"trials": 10})])
        qc_transpiled = PassManager(
            HighLevelSynthesis(
                synthesis_config, coupling_map=coupling_map, target=None, use_qubit_indices=True
            )
        ).run(qc)

        # The synthesis is not possible. In this case the plugin should return `None`
        # and `HighLevelSynthesis` should not change the original circuit.
        self.assertEqual(qc_transpiled, qc)

    def test_abstract_synthesis_all_permutations(self):
        """Test abstract synthesis of permutation gates, varying permutation gate patterns."""

        edges = [(0, 1), (1, 0), (1, 2), (2, 1), (1, 3), (3, 1), (3, 4), (4, 3)]

        coupling_map = CouplingMap()
        for i in range(5):
            coupling_map.add_physical_qubit(i)
        for edge in edges:
            coupling_map.add_edge(*edge)

        synthesis_config = HLSConfig(permutation=[("token_swapper", {"trials": 10})])
        pm = PassManager(
            HighLevelSynthesis(
                synthesis_config, coupling_map=coupling_map, target=None, use_qubit_indices=False
            )
        )

        for pattern in itertools.permutations(range(4)):
            qc = QuantumCircuit(5)
            qc.append(PermutationGate(pattern), [2, 0, 3, 1])
            self.assertIn("permutation", qc.count_ops())

            qc_transpiled = pm.run(qc)
            self.assertNotIn("permutation", qc_transpiled.count_ops())

            self.assertEqual(Operator(qc), Operator(qc_transpiled))

    def test_concrete_synthesis_all_permutations(self):
        """Test concrete synthesis of permutation gates, varying permutation gate patterns."""

        edges = [(0, 1), (1, 0), (1, 2), (2, 1), (1, 3), (3, 1), (3, 4), (4, 3)]

        coupling_map = CouplingMap()
        for i in range(5):
            coupling_map.add_physical_qubit(i)
        for edge in edges:
            coupling_map.add_edge(*edge)

        synthesis_config = HLSConfig(permutation=[("token_swapper", {"trials": 10})])
        pm = PassManager(
            HighLevelSynthesis(
                synthesis_config, coupling_map=coupling_map, target=None, use_qubit_indices=True
            )
        )

        for pattern in itertools.permutations(range(4)):

            qc = QuantumCircuit(5)
            qc.append(PermutationGate(pattern), [2, 0, 3, 1])
            self.assertIn("permutation", qc.count_ops())

            qc_transpiled = pm.run(qc)
            self.assertNotIn("permutation", qc_transpiled.count_ops())
            self.assertEqual(Operator(qc), Operator(qc_transpiled))

            for inst in qc_transpiled:
                qubits = tuple(qc_transpiled.find_bit(q).index for q in inst.qubits)
                self.assertIn(qubits, edges)


class TestHighLevelSynthesisModifiers(QiskitTestCase):
    """Tests for high-level-synthesis pass."""

    def test_control_basic_gates(self):
        """Test lazy control synthesis of basic gates (each has its class ``control`` method)."""
        lazy_gate1 = AnnotatedOperation(SwapGate(), ControlModifier(2))
        lazy_gate2 = AnnotatedOperation(CXGate(), ControlModifier(1))
        lazy_gate3 = AnnotatedOperation(RZGate(np.pi / 4), ControlModifier(1))
        circuit = QuantumCircuit(4)
        circuit.append(lazy_gate1, [0, 1, 2, 3])
        circuit.append(lazy_gate2, [0, 1, 2])
        circuit.append(lazy_gate3, [2, 3])
        transpiled_circuit = HighLevelSynthesis()(circuit)
        controlled_gate1 = SwapGate().control(2)
        controlled_gate2 = CXGate().control(1)
        controlled_gate3 = RZGate(np.pi / 4).control(1)
        expected_circuit = QuantumCircuit(4)
        expected_circuit.append(controlled_gate1, [0, 1, 2, 3])
        expected_circuit.append(controlled_gate2, [0, 1, 2])
        expected_circuit.append(controlled_gate3, [2, 3])

        self.assertEqual(transpiled_circuit, expected_circuit)

    def test_control_custom_gates(self):
        """Test lazy control synthesis of custom gates (which inherits ``control`` method from
        ``Gate``).
        """
        qc = QuantumCircuit(2)
        qc.cx(0, 1)
        qc.h(1)
        gate = qc.to_gate()
        circuit = QuantumCircuit(4)
        circuit.append(AnnotatedOperation(gate, ControlModifier(2)), [0, 1, 2, 3])
        transpiled_circuit = HighLevelSynthesis()(circuit)
        expected_circuit = QuantumCircuit(4)
        expected_circuit.append(gate.control(2), [0, 1, 2, 3])
        self.assertEqual(transpiled_circuit, expected_circuit)

    def test_control_clifford(self):
        """Test lazy control synthesis of Clifford objects (no ``control`` method defined)."""
        qc = QuantumCircuit(2)
        qc.cx(0, 1)
        qc.h(1)
        cliff = Clifford(qc)
        circuit = QuantumCircuit(4)
        circuit.append(AnnotatedOperation(cliff, ControlModifier(2)), [0, 1, 2, 3])
        transpiled_circuit = HighLevelSynthesis()(circuit)
        expected_circuit = QuantumCircuit(4)
        expected_circuit.append(cliff.to_instruction().control(2), [0, 1, 2, 3])
        self.assertEqual(transpiled_circuit, expected_circuit)

    def test_multiple_controls(self):
        """Test lazy controlled synthesis with multiple control modifiers."""
        lazy_gate1 = AnnotatedOperation(SwapGate(), [ControlModifier(2), ControlModifier(1)])
        circuit = QuantumCircuit(5)
        circuit.append(lazy_gate1, [0, 1, 2, 3, 4])
        transpiled_circuit = HighLevelSynthesis()(circuit)
        expected_circuit = QuantumCircuit(5)
        expected_circuit.append(SwapGate().control(2).control(1), [0, 1, 2, 3, 4])
        self.assertEqual(transpiled_circuit, expected_circuit)

    def test_nested_controls(self):
        """Test lazy controlled synthesis of nested lazy gates."""
        lazy_gate1 = AnnotatedOperation(SwapGate(), ControlModifier(2))
        lazy_gate2 = AnnotatedOperation(lazy_gate1, ControlModifier(1))
        circuit = QuantumCircuit(5)
        circuit.append(lazy_gate2, [0, 1, 2, 3, 4])
        transpiled_circuit = HighLevelSynthesis()(circuit)
        expected_circuit = QuantumCircuit(5)
        expected_circuit.append(SwapGate().control(2).control(1), [0, 1, 2, 3, 4])
        self.assertEqual(transpiled_circuit, expected_circuit)

    def test_nested_controls_permutation(self):
        """Test lazy controlled synthesis of ``PermutationGate`` with nested lazy gates.
        Note that ``PermutationGate`` currently does not have definition."""
        lazy_gate1 = AnnotatedOperation(PermutationGate([3, 1, 0, 2]), ControlModifier(2))
        lazy_gate2 = AnnotatedOperation(lazy_gate1, ControlModifier(1))
        circuit = QuantumCircuit(7)
        circuit.append(lazy_gate2, [0, 1, 2, 3, 4, 5, 6])
        transpiled_circuit = HighLevelSynthesis()(circuit)
        self.assertEqual(Operator(circuit), Operator(transpiled_circuit))

    def test_inverse_basic_gates(self):
        """Test lazy inverse synthesis of basic gates (each has its class ``control`` method)."""
        lazy_gate1 = AnnotatedOperation(SwapGate(), InverseModifier())
        lazy_gate2 = AnnotatedOperation(CXGate(), InverseModifier())
        lazy_gate3 = AnnotatedOperation(RZGate(np.pi / 4), InverseModifier())
        circuit = QuantumCircuit(4)
        circuit.append(lazy_gate1, [0, 2])
        circuit.append(lazy_gate2, [0, 1])
        circuit.append(lazy_gate3, [2])
        transpiled_circuit = HighLevelSynthesis()(circuit)
        inverse_gate1 = SwapGate().inverse()
        inverse_gate2 = CXGate().inverse()
        inverse_gate3 = RZGate(np.pi / 4).inverse()
        expected_circuit = QuantumCircuit(4)
        expected_circuit.append(inverse_gate1, [0, 2])
        expected_circuit.append(inverse_gate2, [0, 1])
        expected_circuit.append(inverse_gate3, [2])
        self.assertEqual(transpiled_circuit, expected_circuit)

    def test_inverse_custom_gates(self):
        """Test lazy control synthesis of custom gates (which inherits ``inverse`` method from
        ``Gate``).
        """
        qc = QuantumCircuit(2)
        qc.cx(0, 1)
        qc.h(1)
        gate = qc.to_gate()
        circuit = QuantumCircuit(2)
        circuit.append(AnnotatedOperation(gate, InverseModifier()), [0, 1])
        transpiled_circuit = HighLevelSynthesis()(circuit)
        expected_circuit = QuantumCircuit(2)
        expected_circuit.append(gate.inverse(), [0, 1])
        self.assertEqual(transpiled_circuit, expected_circuit)

    def test_inverse_clifford(self):
        """Test lazy inverse synthesis of Clifford objects (no ``inverse`` method defined)."""
        qc = QuantumCircuit(2)
        qc.cx(0, 1)
        qc.h(1)
        cliff = Clifford(qc)
        circuit = QuantumCircuit(2)
        circuit.append(AnnotatedOperation(cliff, InverseModifier()), [0, 1])
        transpiled_circuit = HighLevelSynthesis()(circuit)
        expected_circuit = QuantumCircuit(2)
        expected_circuit.append(cliff.to_instruction().inverse(), [0, 1])
        self.assertEqual(Operator(transpiled_circuit), Operator(expected_circuit))

    def test_two_inverses(self):
        """Test lazy controlled synthesis with multiple inverse modifiers (even)."""
        lazy_gate1 = AnnotatedOperation(SwapGate(), [InverseModifier(), InverseModifier()])
        circuit = QuantumCircuit(2)
        circuit.append(lazy_gate1, [0, 1])
        transpiled_circuit = HighLevelSynthesis()(circuit)
        expected_circuit = QuantumCircuit(2)
        expected_circuit.append(SwapGate().inverse().inverse(), [0, 1])
        self.assertEqual(transpiled_circuit, expected_circuit)

    def test_three_inverses(self):
        """Test lazy controlled synthesis with multiple inverse modifiers (odd)."""
        lazy_gate1 = AnnotatedOperation(
            RZGate(np.pi / 4), [InverseModifier(), InverseModifier(), InverseModifier()]
        )
        circuit = QuantumCircuit(1)
        circuit.append(lazy_gate1, [0])
        transpiled_circuit = HighLevelSynthesis()(circuit)
        expected_circuit = QuantumCircuit(1)
        expected_circuit.append(RZGate(np.pi / 4).inverse().inverse().inverse(), [0])
        self.assertEqual(transpiled_circuit, expected_circuit)

    def test_nested_inverses(self):
        """Test lazy synthesis with nested lazy gates."""
        lazy_gate1 = AnnotatedOperation(SwapGate(), InverseModifier())
        lazy_gate2 = AnnotatedOperation(lazy_gate1, InverseModifier())
        circuit = QuantumCircuit(2)
        circuit.append(lazy_gate2, [0, 1])
        transpiled_circuit = HighLevelSynthesis()(circuit)
        expected_circuit = QuantumCircuit(2)
        expected_circuit.append(SwapGate(), [0, 1])
        self.assertEqual(transpiled_circuit, expected_circuit)

    def test_nested_inverses_permutation(self):
        """Test lazy controlled synthesis of ``PermutationGate`` with nested lazy gates.
        Note that ``PermutationGate`` currently does not have definition."""
        lazy_gate1 = AnnotatedOperation(PermutationGate([3, 1, 0, 2]), InverseModifier())
        lazy_gate2 = AnnotatedOperation(lazy_gate1, InverseModifier())
        circuit = QuantumCircuit(4)
        circuit.append(lazy_gate2, [0, 1, 2, 3])
        transpiled_circuit = HighLevelSynthesis()(circuit)
        self.assertEqual(Operator(circuit), Operator(transpiled_circuit))

    def test_power_posint_basic_gates(self):
        """Test lazy power synthesis of basic gates with positive and zero integer powers."""
        lazy_gate1 = AnnotatedOperation(SwapGate(), PowerModifier(2))
        lazy_gate2 = AnnotatedOperation(CXGate(), PowerModifier(1))
        lazy_gate3 = AnnotatedOperation(RZGate(np.pi / 4), PowerModifier(3))
        lazy_gate4 = AnnotatedOperation(CXGate(), PowerModifier(0))
        circuit = QuantumCircuit(4)
        circuit.append(lazy_gate1, [0, 1])
        circuit.append(lazy_gate2, [1, 2])
        circuit.append(lazy_gate3, [3])
        circuit.append(lazy_gate4, [2, 3])
        transpiled_circuit = HighLevelSynthesis()(circuit)
        expected_circuit = QuantumCircuit(4)
        expected_circuit.append(SwapGate(), [0, 1])
        expected_circuit.append(SwapGate(), [0, 1])
        expected_circuit.append(CXGate(), [1, 2])
        expected_circuit.append(RZGate(np.pi / 4), [3])
        expected_circuit.append(RZGate(np.pi / 4), [3])
        expected_circuit.append(RZGate(np.pi / 4), [3])
        self.assertEqual(Operator(transpiled_circuit), Operator(expected_circuit))

    def test_power_negint_basic_gates(self):
        """Test lazy power synthesis of basic gates with negative integer powers."""
        lazy_gate1 = AnnotatedOperation(CXGate(), PowerModifier(-1))
        lazy_gate2 = AnnotatedOperation(RZGate(np.pi / 4), PowerModifier(-3))
        circuit = QuantumCircuit(4)
        circuit.append(lazy_gate1, [0, 1])
        circuit.append(lazy_gate2, [2])
        transpiled_circuit = HighLevelSynthesis()(circuit)
        expected_circuit = QuantumCircuit(4)
        expected_circuit.append(CXGate(), [0, 1])
        expected_circuit.append(RZGate(-np.pi / 4), [2])
        expected_circuit.append(RZGate(-np.pi / 4), [2])
        expected_circuit.append(RZGate(-np.pi / 4), [2])
        self.assertEqual(Operator(transpiled_circuit), Operator(expected_circuit))

    def test_power_float_basic_gates(self):
        """Test lazy power synthesis of basic gates with floating-point powers."""
        lazy_gate1 = AnnotatedOperation(SwapGate(), PowerModifier(0.5))
        lazy_gate2 = AnnotatedOperation(CXGate(), PowerModifier(0.2))
        lazy_gate3 = AnnotatedOperation(RZGate(np.pi / 4), PowerModifier(-0.25))
        circuit = QuantumCircuit(4)
        circuit.append(lazy_gate1, [0, 1])
        circuit.append(lazy_gate2, [1, 2])
        circuit.append(lazy_gate3, [3])
        transpiled_circuit = HighLevelSynthesis()(circuit)
        expected_circuit = QuantumCircuit(4)
        expected_circuit.append(SwapGate().power(0.5), [0, 1])
        expected_circuit.append(CXGate().power(0.2), [1, 2])
        expected_circuit.append(RZGate(np.pi / 4).power(-0.25), [3])
        self.assertEqual(Operator(transpiled_circuit), Operator(expected_circuit))

    def test_power_custom_gates(self):
        """Test lazy power synthesis of custom gates with positive integer powers."""
        qc = QuantumCircuit(2)
        qc.cx(0, 1)
        qc.h(1)
        gate = qc.to_gate()
        circuit = QuantumCircuit(2)
        circuit.append(AnnotatedOperation(gate, PowerModifier(3)), [0, 1])
        transpiled_circuit = HighLevelSynthesis()(circuit)
        expected_circuit = QuantumCircuit(2)
        expected_circuit.append(gate, [0, 1])
        expected_circuit.append(gate, [0, 1])
        expected_circuit.append(gate, [0, 1])
        self.assertEqual(Operator(transpiled_circuit), Operator(expected_circuit))

    def test_power_posint_clifford(self):
        """Test lazy power synthesis of Clifford objects with positive integer power."""
        qc = QuantumCircuit(2)
        qc.cx(0, 1)
        qc.h(1)
        cliff = Clifford(qc)
        circuit = QuantumCircuit(2)
        circuit.append(AnnotatedOperation(cliff, PowerModifier(3)), [0, 1])
        transpiled_circuit = HighLevelSynthesis()(circuit)
        expected_circuit = QuantumCircuit(2)
        expected_circuit.append(cliff.to_instruction().power(3), [0, 1])
        self.assertEqual(Operator(transpiled_circuit), Operator(expected_circuit))

    def test_power_float_clifford(self):
        """Test lazy power synthesis of Clifford objects with floating-point power."""
        qc = QuantumCircuit(2)
        qc.cx(0, 1)
        qc.h(1)
        cliff = Clifford(qc)
        circuit = QuantumCircuit(2)
        circuit.append(AnnotatedOperation(cliff, PowerModifier(-0.5)), [0, 1])
        transpiled_circuit = HighLevelSynthesis()(circuit)
        expected_circuit = QuantumCircuit(2)
        expected_circuit.append(cliff.to_instruction().power(-0.5), [0, 1])
        self.assertEqual(Operator(transpiled_circuit), Operator(expected_circuit))

    def test_multiple_powers(self):
        """Test lazy controlled synthesis with multiple power modifiers."""
        lazy_gate1 = AnnotatedOperation(SwapGate(), [PowerModifier(2), PowerModifier(-1)])
        circuit = QuantumCircuit(2)
        circuit.append(lazy_gate1, [0, 1])
        transpiled_circuit = HighLevelSynthesis()(circuit)
        expected_circuit = QuantumCircuit(2)
        expected_circuit.append(SwapGate().power(-2), [0, 1])
        self.assertEqual(Operator(transpiled_circuit), Operator(expected_circuit))

    def test_nested_powers(self):
        """Test lazy synthesis with nested lazy gates."""
        lazy_gate1 = AnnotatedOperation(SwapGate(), PowerModifier(2))
        lazy_gate2 = AnnotatedOperation(lazy_gate1, PowerModifier(-1))
        circuit = QuantumCircuit(2)
        circuit.append(lazy_gate2, [0, 1])
        transpiled_circuit = HighLevelSynthesis()(circuit)
        expected_circuit = QuantumCircuit(2)
        expected_circuit.append(SwapGate().power(-2), [0, 1])
        self.assertEqual(Operator(transpiled_circuit), Operator(expected_circuit))

    def test_nested_powers_permutation(self):
        """Test lazy controlled synthesis of ``PermutationGate`` with nested lazy gates.
        Note that ``PermutationGate`` currently does not have definition."""
        lazy_gate1 = AnnotatedOperation(PermutationGate([3, 1, 0, 2]), PowerModifier(2))
        lazy_gate2 = AnnotatedOperation(lazy_gate1, PowerModifier(-1))
        circuit = QuantumCircuit(4)
        circuit.append(lazy_gate2, [0, 1, 2, 3])
        transpiled_circuit = HighLevelSynthesis()(circuit)
        self.assertEqual(Operator(circuit), Operator(transpiled_circuit))

    def test_reordered_modifiers(self):
        """Test involving gates with different modifiers."""
        lazy_gate1 = AnnotatedOperation(
            PermutationGate([3, 1, 0, 2]), [InverseModifier(), ControlModifier(2), PowerModifier(3)]
        )
        lazy_gate2 = AnnotatedOperation(
            PermutationGate([3, 1, 0, 2]), [PowerModifier(3), ControlModifier(2), InverseModifier()]
        )
        qc1 = QuantumCircuit(6)
        qc1.append(lazy_gate1, [0, 1, 2, 3, 4, 5])
        qc2 = QuantumCircuit(6)
        qc2.append(lazy_gate2, [0, 1, 2, 3, 4, 5])
        self.assertEqual(Operator(qc1), Operator(qc2))
        transpiled1 = HighLevelSynthesis()(qc1)
        transpiled2 = HighLevelSynthesis()(qc2)
        self.assertEqual(Operator(transpiled1), Operator(transpiled2))
        self.assertEqual(Operator(qc1), Operator(transpiled1))

    def test_definition_with_annotations(self):
        """Test annotated gates with definitions involving another annotated gate.
        Note that passing basis_gates makes the pass recursive.
        """
        qc = QuantumCircuit(4)
        lazy_gate1 = AnnotatedOperation(PermutationGate([3, 1, 0, 2]), InverseModifier())
        lazy_gate2 = AnnotatedOperation(SwapGate(), ControlModifier(2))
        qc.append(lazy_gate1, [0, 1, 2, 3])
        qc.append(lazy_gate2, [0, 1, 2, 3])
        custom_gate = qc.to_gate()
        lazy_gate3 = AnnotatedOperation(custom_gate, ControlModifier(2))
        circuit = QuantumCircuit(6)
        circuit.append(lazy_gate3, [0, 1, 2, 3, 4, 5])

        with self.subTest(qubits_initially_zero=False):
            # When transpiling without assuming that qubits are initially zero,
            # we should have that the Operators before and after are equal.
            transpiled_circuit = HighLevelSynthesis(
                basis_gates=["cx", "u"], qubits_initially_zero=False
            )(circuit)
            self.assertEqual(Operator(circuit), Operator(transpiled_circuit))

        with self.subTest(qubits_initially_zero=True):
            # When transpiling assuming that qubits are initially zero,
            # we should have that the Statevectors before and after
            # are equal (but not the full Operators).
            transpiled_circuit = HighLevelSynthesis(
                basis_gates=["cx", "u"], qubits_initially_zero=True
            )(circuit)
            self.assertEqual(Statevector(circuit), Statevector(transpiled_circuit))

    def test_definition_with_high_level_objects(self):
        """Test annotated gates with definitions involving annotations and
        high-level-objects."""
        def_circuit = QuantumCircuit(4)
        def_circuit.append(
            AnnotatedOperation(PermutationGate([1, 0]), ControlModifier(2)), [0, 1, 2, 3]
        )
        gate = def_circuit.to_gate()
        circuit = QuantumCircuit(6)
        circuit.append(gate, [0, 1, 2, 3])
        transpiled_circuit = HighLevelSynthesis()(circuit)
        expected_circuit = QuantumCircuit(6)
        expected_circuit.append(SwapGate().control(2), [0, 1, 2, 3])
        self.assertEqual(circuit, transpiled_circuit)

    def test_control_high_level_object(self):
        """Test synthesis of high level gates with control modifier."""
        linear_circuit = QuantumCircuit(2)
        linear_circuit.cx(0, 1)
        linear_circuit.cx(1, 0)
        linear_function = LinearFunction(linear_circuit)
        annotated_linear_function = AnnotatedOperation(linear_function, ControlModifier(1))
        qc = QuantumCircuit(3)
        qc.append(annotated_linear_function, [0, 1, 2])
        backend = GenericBackendV2(num_qubits=5, basis_gates=["u", "cx"])
        qct = HighLevelSynthesis(target=backend.target)(qc)
        self.assertEqual(Operator(qc), Operator(qct))

    def test_transpile_control_high_level_object(self):
        """Test full transpilation of high level gates with control modifier."""
        linear_circuit = QuantumCircuit(2)
        linear_circuit.cx(0, 1)
        linear_circuit.cx(1, 0)
        linear_function = LinearFunction(linear_circuit)
        annotated_linear_function = AnnotatedOperation(linear_function, ControlModifier(1))
        qc = QuantumCircuit(3)
        qc.append(annotated_linear_function, [0, 1, 2])
        backend = GenericBackendV2(num_qubits=5, basis_gates=["u", "cx"])
        qct = transpile(qc, target=backend.target)
        ops = qct.count_ops().keys()
        for op in ops:
            self.assertIn(op, ["u", "cx", "ecr", "measure"])

    def test_inverse_high_level_object(self):
        """Test synthesis of high level gates with inverse modifier."""
        linear_circuit = QuantumCircuit(2)
        linear_circuit.cx(0, 1)
        linear_circuit.cx(1, 0)
        linear_function = LinearFunction(linear_circuit)
        annotated_linear_function = AnnotatedOperation(linear_function, InverseModifier())
        qc = QuantumCircuit(3)
        qc.append(annotated_linear_function, [0, 1])
        backend = GenericBackendV2(num_qubits=5, basis_gates=["u", "cx"])
        qct = HighLevelSynthesis(target=backend.target)(qc)
        self.assertEqual(Operator(qc), Operator(qct))

    def test_transpile_inverse_high_level_object(self):
        """Test synthesis of high level gates with inverse modifier."""
        linear_circuit = QuantumCircuit(2)
        linear_circuit.cx(0, 1)
        linear_circuit.cx(1, 0)
        linear_function = LinearFunction(linear_circuit)
        annotated_linear_function = AnnotatedOperation(linear_function, InverseModifier())
        qc = QuantumCircuit(3)
        qc.append(annotated_linear_function, [0, 1])
        backend = GenericBackendV2(num_qubits=5, basis_gates=["u", "cx"])
        qct = transpile(qc, target=backend.target)
        ops = qct.count_ops().keys()
        for op in ops:
            self.assertIn(op, ["u", "cx", "ecr", "measure"])

    def test_power_high_level_object(self):
        """Test synthesis of high level gates with control modifier."""
        linear_circuit = QuantumCircuit(2)
        linear_circuit.cx(0, 1)
        linear_circuit.cx(1, 0)
        linear_function = LinearFunction(linear_circuit)
        annotated_linear_function = AnnotatedOperation(linear_function, PowerModifier(3))
        qc = QuantumCircuit(3)
        qc.append(annotated_linear_function, [0, 1])
        backend = GenericBackendV2(num_qubits=5, basis_gates=["u", "cx"])
        qct = HighLevelSynthesis(target=backend.target)(qc)
        self.assertEqual(Operator(qc), Operator(qct))

    def test_transpile_power_high_level_object(self):
        """Test full transpilation of high level gates with control modifier."""
        linear_circuit = QuantumCircuit(2)
        linear_circuit.cx(0, 1)
        linear_circuit.cx(1, 0)
        linear_function = LinearFunction(linear_circuit)
        annotated_linear_function = AnnotatedOperation(linear_function, PowerModifier(3))
        qc = QuantumCircuit(3)
        qc.append(annotated_linear_function, [0, 1])
        backend = GenericBackendV2(num_qubits=5, basis_gates=["u", "cx"])
        qct = transpile(qc, target=backend.target)
        ops = qct.count_ops().keys()
        for op in ops:
            self.assertIn(op, ["u", "cx", "ecr", "measure"])


class TestUnrollerCompatability(QiskitTestCase):
    """Tests backward compatibility with the UnrollCustomDefinitions pass.

    Duplicate of TestUnrollerCompatability from test.python.transpiler.test_basis_translator,
    with UnrollCustomDefinitions replaced by HighLevelSynthesis.
    """

    def test_basic_unroll(self):
        """Test decompose a single H into u2."""
        qr = QuantumRegister(1, "qr")
        circuit = QuantumCircuit(qr)
        circuit.h(qr[0])
        dag = circuit_to_dag(circuit)
        pass_ = HighLevelSynthesis(equivalence_library=std_eqlib, basis_gates=["u2"])
        dag = pass_.run(dag)
        pass_ = BasisTranslator(std_eqlib, ["u2"])
        unrolled_dag = pass_.run(dag)
        op_nodes = unrolled_dag.op_nodes()
        self.assertEqual(len(op_nodes), 1)
        self.assertEqual(op_nodes[0].name, "u2")

    def test_unroll_toffoli(self):
        """Test unroll toffoli on multi regs to h, t, tdg, cx."""
        qr1 = QuantumRegister(2, "qr1")
        qr2 = QuantumRegister(1, "qr2")
        circuit = QuantumCircuit(qr1, qr2)
        circuit.ccx(qr1[0], qr1[1], qr2[0])
        dag = circuit_to_dag(circuit)
        pass_ = HighLevelSynthesis(
            equivalence_library=std_eqlib, basis_gates=["h", "t", "tdg", "cx"]
        )
        dag = pass_.run(dag)
        pass_ = BasisTranslator(std_eqlib, ["h", "t", "tdg", "cx"])
        unrolled_dag = pass_.run(dag)
        op_nodes = unrolled_dag.op_nodes()
        self.assertEqual(len(op_nodes), 15)
        for node in op_nodes:
            self.assertIn(node.name, ["h", "t", "tdg", "cx"])

    def test_basic_unroll_min_qubits(self):
        """Test decompose a single H into u2."""
        qr = QuantumRegister(1, "qr")
        circuit = QuantumCircuit(qr)
        circuit.h(qr[0])
        dag = circuit_to_dag(circuit)
        pass_ = HighLevelSynthesis(equivalence_library=std_eqlib, basis_gates=["u2"], min_qubits=3)
        dag = pass_.run(dag)
        pass_ = BasisTranslator(std_eqlib, ["u2"], min_qubits=3)
        unrolled_dag = pass_.run(dag)
        op_nodes = unrolled_dag.op_nodes()
        self.assertEqual(len(op_nodes), 1)
        self.assertEqual(op_nodes[0].name, "h")

    def test_unroll_toffoli_min_qubits(self):
        """Test unroll toffoli on multi regs to h, t, tdg, cx."""
        qr1 = QuantumRegister(2, "qr1")
        qr2 = QuantumRegister(1, "qr2")
        circuit = QuantumCircuit(qr1, qr2)
        circuit.ccx(qr1[0], qr1[1], qr2[0])
        circuit.sx(qr1[0])
        dag = circuit_to_dag(circuit)
        pass_ = HighLevelSynthesis(
            equivalence_library=std_eqlib, basis_gates=["h", "t", "tdg", "cx"], min_qubits=3
        )
        dag = pass_.run(dag)
        pass_ = BasisTranslator(std_eqlib, ["h", "t", "tdg", "cx"], min_qubits=3)
        unrolled_dag = pass_.run(dag)
        op_nodes = unrolled_dag.op_nodes()
        self.assertEqual(len(op_nodes), 16)
        for node in op_nodes:
            self.assertIn(node.name, ["h", "t", "tdg", "cx", "sx"])

    def test_unroll_1q_chain_conditional(self):
        """Test unroll chain of 1-qubit gates interrupted by conditional."""

        #     ┌───┐┌─────┐┌───┐┌───┐┌─────────┐┌─────────┐┌─────────┐┌─┐ ┌───┐  ┌───┐ »
        # qr: ┤ H ├┤ Tdg ├┤ Z ├┤ T ├┤ Ry(0.5) ├┤ Rz(0.3) ├┤ Rx(0.1) ├┤M├─┤ X ├──┤ Y ├─»
        #     └───┘└─────┘└───┘└───┘└─────────┘└─────────┘└─────────┘└╥┘ └─╥─┘  └─╥─┘ »
        #                                                             ║ ┌──╨──┐┌──╨──┐»
        # cr: 1/══════════════════════════════════════════════════════╩═╡ 0x1 ╞╡ 0x1 ╞»
        #                                                             0 └─────┘└─────┘»
        # «       ┌───┐
        # «  qr: ─┤ Z ├─
        # «       └─╥─┘
        # «      ┌──╨──┐
        # «cr: 1/╡ 0x1 ╞
        # «      └─────┘
        qr = QuantumRegister(1, "qr")
        cr = ClassicalRegister(1, "cr")
        circuit = QuantumCircuit(qr, cr)
        circuit.h(qr)
        circuit.tdg(qr)
        circuit.z(qr)
        circuit.t(qr)
        circuit.ry(0.5, qr)
        circuit.rz(0.3, qr)
        circuit.rx(0.1, qr)
        circuit.measure(qr, cr)
        circuit.x(qr).c_if(cr, 1)
        circuit.y(qr).c_if(cr, 1)
        circuit.z(qr).c_if(cr, 1)
        dag = circuit_to_dag(circuit)
        pass_ = HighLevelSynthesis(equivalence_library=std_eqlib, basis_gates=["u1", "u2", "u3"])
        dag = pass_.run(dag)

        pass_ = BasisTranslator(std_eqlib, ["u1", "u2", "u3"])
        unrolled_dag = pass_.run(dag)

        # Pick up -1 * 0.3 / 2 global phase for one RZ -> U1.
        #
        # global phase: 6.1332
        #     ┌─────────┐┌──────────┐┌───────┐┌─────────┐┌─────────────┐┌─────────┐»
        # qr: ┤ U2(0,π) ├┤ U1(-π/4) ├┤ U1(π) ├┤ U1(π/4) ├┤ U3(0.5,0,0) ├┤ U1(0.3) ├»
        #     └─────────┘└──────────┘└───────┘└─────────┘└─────────────┘└─────────┘»
        # cr: 1/═══════════════════════════════════════════════════════════════════»
        #                                                                          »
        # «      ┌──────────────────┐┌─┐┌───────────┐┌───────────────┐┌───────┐
        # «  qr: ┤ U3(0.1,-π/2,π/2) ├┤M├┤ U3(π,0,π) ├┤ U3(π,π/2,π/2) ├┤ U1(π) ├
        # «      └──────────────────┘└╥┘└─────╥─────┘└───────╥───────┘└───╥───┘
        # «                           ║    ┌──╨──┐        ┌──╨──┐      ┌──╨──┐
        # «cr: 1/═════════════════════╩════╡ 0x1 ╞════════╡ 0x1 ╞══════╡ 0x1 ╞═
        # «                           0    └─────┘        └─────┘      └─────┘
        ref_circuit = QuantumCircuit(qr, cr, global_phase=-0.3 / 2)
        ref_circuit.append(U2Gate(0, np.pi), [qr[0]])
        ref_circuit.append(U1Gate(-np.pi / 4), [qr[0]])
        ref_circuit.append(U1Gate(np.pi), [qr[0]])
        ref_circuit.append(U1Gate(np.pi / 4), [qr[0]])
        ref_circuit.append(U3Gate(0.5, 0, 0), [qr[0]])
        ref_circuit.append(U1Gate(0.3), [qr[0]])
        ref_circuit.append(U3Gate(0.1, -np.pi / 2, np.pi / 2), [qr[0]])
        ref_circuit.measure(qr[0], cr[0])
        ref_circuit.append(U3Gate(np.pi, 0, np.pi), [qr[0]]).c_if(cr, 1)
        ref_circuit.append(U3Gate(np.pi, np.pi / 2, np.pi / 2), [qr[0]]).c_if(cr, 1)
        ref_circuit.append(U1Gate(np.pi), [qr[0]]).c_if(cr, 1)
        ref_dag = circuit_to_dag(ref_circuit)

        self.assertEqual(unrolled_dag, ref_dag)

    def test_unroll_no_basis(self):
        """Test when a given gate has no decompositions."""
        qr = QuantumRegister(1, "qr")
        cr = ClassicalRegister(1, "cr")
        circuit = QuantumCircuit(qr, cr)
        circuit.h(qr)
        dag = circuit_to_dag(circuit)
        pass_ = HighLevelSynthesis(equivalence_library=std_eqlib, basis_gates=[])
        dag = pass_.run(dag)

        pass_ = BasisTranslator(std_eqlib, [])

        with self.assertRaises(QiskitError):
            pass_.run(dag)

    def test_unroll_all_instructions(self):
        """Test unrolling a circuit containing all standard instructions."""

        qr = QuantumRegister(3, "qr")
        cr = ClassicalRegister(3, "cr")
        circuit = QuantumCircuit(qr, cr)
        circuit.crx(0.5, qr[1], qr[2])
        circuit.cry(0.5, qr[1], qr[2])
        circuit.ccx(qr[0], qr[1], qr[2])
        circuit.ch(qr[0], qr[2])
        circuit.crz(0.5, qr[1], qr[2])
        circuit.cswap(qr[1], qr[0], qr[2])
        circuit.append(CU1Gate(0.1), [qr[0], qr[2]])
        circuit.append(CU3Gate(0.2, 0.1, 0.0), [qr[1], qr[2]])
        circuit.cx(qr[1], qr[0])
        circuit.cy(qr[1], qr[2])
        circuit.cz(qr[2], qr[0])
        circuit.h(qr[1])
        circuit.rx(0.1, qr[0])
        circuit.ry(0.2, qr[1])
        circuit.rz(0.3, qr[2])
        circuit.rzz(0.6, qr[1], qr[0])
        circuit.s(qr[0])
        circuit.sdg(qr[1])
        circuit.swap(qr[1], qr[2])
        circuit.t(qr[2])
        circuit.tdg(qr[0])
        circuit.append(U1Gate(0.1), [qr[1]])
        circuit.append(U2Gate(0.2, -0.1), [qr[0]])
        circuit.append(U3Gate(0.3, 0.0, -0.1), [qr[2]])
        circuit.x(qr[2])
        circuit.y(qr[1])
        circuit.z(qr[0])
        # circuit.snapshot('0')
        # circuit.measure(qr, cr)
        dag = circuit_to_dag(circuit)
        pass_ = HighLevelSynthesis(equivalence_library=std_eqlib, basis_gates=["u3", "cx", "id"])
        dag = pass_.run(dag)

        pass_ = BasisTranslator(std_eqlib, ["u3", "cx", "id"])
        unrolled_dag = pass_.run(dag)

        ref_circuit = QuantumCircuit(qr, cr)
        ref_circuit.append(U3Gate(0, 0, np.pi / 2), [qr[2]])
        ref_circuit.cx(qr[1], qr[2])
        ref_circuit.append(U3Gate(-0.25, 0, 0), [qr[2]])
        ref_circuit.cx(qr[1], qr[2])
        ref_circuit.append(U3Gate(0.25, -np.pi / 2, 0), [qr[2]])
        ref_circuit.append(U3Gate(0.25, 0, 0), [qr[2]])
        ref_circuit.cx(qr[1], qr[2])
        ref_circuit.append(U3Gate(-0.25, 0, 0), [qr[2]])
        ref_circuit.cx(qr[1], qr[2])
        ref_circuit.append(U3Gate(np.pi / 2, 0, np.pi), [qr[2]])
        ref_circuit.cx(qr[1], qr[2])
        ref_circuit.append(U3Gate(0, 0, -np.pi / 4), [qr[2]])
        ref_circuit.cx(qr[0], qr[2])
        ref_circuit.append(U3Gate(0, 0, np.pi / 4), [qr[2]])
        ref_circuit.cx(qr[1], qr[2])
        ref_circuit.append(U3Gate(0, 0, np.pi / 4), [qr[1]])
        ref_circuit.append(U3Gate(0, 0, -np.pi / 4), [qr[2]])
        ref_circuit.cx(qr[0], qr[2])
        ref_circuit.cx(qr[0], qr[1])
        ref_circuit.append(U3Gate(0, 0, np.pi / 4), [qr[0]])
        ref_circuit.append(U3Gate(0, 0, -np.pi / 4), [qr[1]])
        ref_circuit.cx(qr[0], qr[1])
        ref_circuit.append(U3Gate(0, 0, np.pi / 4), [qr[2]])
        ref_circuit.append(U3Gate(np.pi / 2, 0, np.pi), [qr[2]])
        ref_circuit.append(U3Gate(0, 0, np.pi / 2), [qr[2]])
        ref_circuit.append(U3Gate(np.pi / 2, 0, np.pi), [qr[2]])
        ref_circuit.append(U3Gate(0, 0, np.pi / 4), [qr[2]])
        ref_circuit.cx(qr[0], qr[2])
        ref_circuit.append(U3Gate(0, 0, -np.pi / 4), [qr[2]])
        ref_circuit.append(U3Gate(np.pi / 2, 0, np.pi), [qr[2]])
        ref_circuit.append(U3Gate(0, 0, -np.pi / 2), [qr[2]])
        ref_circuit.append(U3Gate(0, 0, 0.25), [qr[2]])
        ref_circuit.cx(qr[1], qr[2])
        ref_circuit.append(U3Gate(0, 0, -0.25), [qr[2]])
        ref_circuit.cx(qr[1], qr[2])
        ref_circuit.cx(qr[2], qr[0])
        ref_circuit.append(U3Gate(np.pi / 2, 0, np.pi), [qr[2]])
        ref_circuit.cx(qr[0], qr[2])
        ref_circuit.append(U3Gate(0, 0, -np.pi / 4), [qr[2]])
        ref_circuit.cx(qr[1], qr[2])
        ref_circuit.append(U3Gate(0, 0, np.pi / 4), [qr[2]])
        ref_circuit.cx(qr[0], qr[2])
        ref_circuit.append(U3Gate(0, 0, np.pi / 4), [qr[0]])
        ref_circuit.append(U3Gate(0, 0, -np.pi / 4), [qr[2]])
        ref_circuit.cx(qr[1], qr[2])
        ref_circuit.cx(qr[1], qr[0])
        ref_circuit.append(U3Gate(0, 0, -np.pi / 4), [qr[0]])
        ref_circuit.append(U3Gate(0, 0, np.pi / 4), [qr[1]])
        ref_circuit.cx(qr[1], qr[0])
        ref_circuit.append(U3Gate(0, 0, 0.05), [qr[1]])
        ref_circuit.append(U3Gate(0, 0, np.pi / 4), [qr[2]])
        ref_circuit.append(U3Gate(np.pi / 2, 0, np.pi), [qr[2]])
        ref_circuit.cx(qr[2], qr[0])
        ref_circuit.append(U3Gate(0, 0, 0.05), [qr[0]])
        ref_circuit.cx(qr[0], qr[2])
        ref_circuit.append(U3Gate(0, 0, -0.05), [qr[2]])
        ref_circuit.cx(qr[0], qr[2])
        ref_circuit.append(U3Gate(0, 0, 0.05), [qr[2]])
        ref_circuit.append(U3Gate(0, 0, -0.05), [qr[2]])
        ref_circuit.cx(qr[1], qr[2])
        ref_circuit.append(U3Gate(-0.1, 0, -0.05), [qr[2]])
        ref_circuit.cx(qr[1], qr[2])
        ref_circuit.cx(qr[1], qr[0])
        ref_circuit.append(U3Gate(np.pi / 2, 0, np.pi), [qr[0]])
        ref_circuit.append(U3Gate(0.1, 0.1, 0), [qr[2]])
        ref_circuit.append(U3Gate(0, 0, -np.pi / 2), [qr[2]])
        ref_circuit.cx(qr[1], qr[2])
        ref_circuit.append(U3Gate(np.pi / 2, 0, np.pi), [qr[1]])
        ref_circuit.append(U3Gate(0.2, 0, 0), [qr[1]])
        ref_circuit.append(U3Gate(0, 0, np.pi / 2), [qr[2]])
        ref_circuit.cx(qr[2], qr[0])
        ref_circuit.append(U3Gate(np.pi / 2, 0, np.pi), [qr[0]])
        ref_circuit.append(U3Gate(0.1, -np.pi / 2, np.pi / 2), [qr[0]])
        ref_circuit.cx(qr[1], qr[0])
        ref_circuit.append(U3Gate(0, 0, 0.6), [qr[0]])
        ref_circuit.cx(qr[1], qr[0])
        ref_circuit.append(U3Gate(0, 0, np.pi / 2), [qr[0]])
        ref_circuit.append(U3Gate(0, 0, -np.pi / 4), [qr[0]])
        ref_circuit.append(U3Gate(np.pi / 2, 0.2, -0.1), [qr[0]])
        ref_circuit.append(U3Gate(0, 0, np.pi), [qr[0]])
        ref_circuit.append(U3Gate(0, 0, -np.pi / 2), [qr[1]])
        ref_circuit.append(U3Gate(0, 0, 0.3), [qr[2]])
        ref_circuit.cx(qr[1], qr[2])
        ref_circuit.cx(qr[2], qr[1])
        ref_circuit.cx(qr[1], qr[2])
        ref_circuit.append(U3Gate(0, 0, 0.1), [qr[1]])
        ref_circuit.append(U3Gate(np.pi, np.pi / 2, np.pi / 2), [qr[1]])
        ref_circuit.append(U3Gate(0, 0, np.pi / 4), [qr[2]])
        ref_circuit.append(U3Gate(0.3, 0.0, -0.1), [qr[2]])
        ref_circuit.append(U3Gate(np.pi, 0, np.pi), [qr[2]])
        # ref_circuit.snapshot('0')
        # ref_circuit.measure(qr, cr)
        # ref_dag = circuit_to_dag(ref_circuit)

        self.assertTrue(Operator(dag_to_circuit(unrolled_dag)).equiv(ref_circuit))

    def test_simple_unroll_parameterized_without_expressions(self):
        """Verify unrolling parameterized gates without expressions."""
        qr = QuantumRegister(1)
        qc = QuantumCircuit(qr)

        theta = Parameter("theta")

        qc.rz(theta, qr[0])
        dag = circuit_to_dag(qc)

        pass_ = HighLevelSynthesis(equivalence_library=std_eqlib, basis_gates=["u1", "cx"])
        dag = pass_.run(dag)

        unrolled_dag = BasisTranslator(std_eqlib, ["u1", "cx"]).run(dag)

        expected = QuantumCircuit(qr, global_phase=-theta / 2)
        expected.append(U1Gate(theta), [qr[0]])

        self.assertEqual(circuit_to_dag(expected), unrolled_dag)

    def test_simple_unroll_parameterized_with_expressions(self):
        """Verify unrolling parameterized gates with expressions."""
        qr = QuantumRegister(1)
        qc = QuantumCircuit(qr)

        theta = Parameter("theta")
        phi = Parameter("phi")
        sum_ = theta + phi

        qc.rz(sum_, qr[0])
        dag = circuit_to_dag(qc)
        pass_ = HighLevelSynthesis(equivalence_library=std_eqlib, basis_gates=["p", "cx"])
        dag = pass_.run(dag)

        unrolled_dag = BasisTranslator(std_eqlib, ["p", "cx"]).run(dag)

        expected = QuantumCircuit(qr, global_phase=-sum_ / 2)
        expected.p(sum_, qr[0])

        self.assertEqual(circuit_to_dag(expected), unrolled_dag)

    def test_definition_unroll_parameterized(self):
        """Verify that unrolling complex gates with parameters does not raise."""
        qr = QuantumRegister(2)
        qc = QuantumCircuit(qr)

        theta = Parameter("theta")

        qc.cp(theta, qr[1], qr[0])
        qc.cp(theta * theta, qr[0], qr[1])
        dag = circuit_to_dag(qc)
        pass_ = HighLevelSynthesis(equivalence_library=std_eqlib, basis_gates=["p", "cx"])
        dag = pass_.run(dag)

        out_dag = BasisTranslator(std_eqlib, ["p", "cx"]).run(dag)

        self.assertEqual(out_dag.count_ops(), {"p": 6, "cx": 4})

    def test_unrolling_parameterized_composite_gates(self):
        """Verify unrolling circuits with parameterized composite gates."""
        mock_sel = EquivalenceLibrary(base=std_eqlib)

        qr1 = QuantumRegister(2)
        subqc = QuantumCircuit(qr1)

        theta = Parameter("theta")

        subqc.rz(theta, qr1[0])
        subqc.cx(qr1[0], qr1[1])
        subqc.rz(theta, qr1[1])

        # Expanding across register with shared parameter
        qr2 = QuantumRegister(4)
        qc = QuantumCircuit(qr2)

        sub_instr = circuit_to_instruction(subqc, equivalence_library=mock_sel)
        qc.append(sub_instr, [qr2[0], qr2[1]])
        qc.append(sub_instr, [qr2[2], qr2[3]])

        dag = circuit_to_dag(qc)
        pass_ = HighLevelSynthesis(equivalence_library=mock_sel, basis_gates=["p", "cx"])
        dag = pass_.run(dag)

        out_dag = BasisTranslator(mock_sel, ["p", "cx"]).run(dag)

        # Pick up -1 * theta / 2 global phase four twice (once for each RZ -> P
        # in each of the two sub_instr instructions).
        expected = QuantumCircuit(qr2, global_phase=-1 * 4 * theta / 2.0)
        expected.p(theta, qr2[0])
        expected.p(theta, qr2[2])
        expected.cx(qr2[0], qr2[1])
        expected.cx(qr2[2], qr2[3])
        expected.p(theta, qr2[1])
        expected.p(theta, qr2[3])

        self.assertEqual(circuit_to_dag(expected), out_dag)

        # Expanding across register with shared parameter
        qc = QuantumCircuit(qr2)

        phi = Parameter("phi")
        gamma = Parameter("gamma")

        sub_instr = circuit_to_instruction(subqc, {theta: phi}, mock_sel)
        qc.append(sub_instr, [qr2[0], qr2[1]])
        sub_instr = circuit_to_instruction(subqc, {theta: gamma}, mock_sel)
        qc.append(sub_instr, [qr2[2], qr2[3]])

        dag = circuit_to_dag(qc)
        pass_ = HighLevelSynthesis(equivalence_library=mock_sel, basis_gates=["p", "cx"])
        dag = pass_.run(dag)

        out_dag = BasisTranslator(mock_sel, ["p", "cx"]).run(dag)

        expected = QuantumCircuit(qr2, global_phase=-1 * (2 * phi + 2 * gamma) / 2.0)
        expected.p(phi, qr2[0])
        expected.p(gamma, qr2[2])
        expected.cx(qr2[0], qr2[1])
        expected.cx(qr2[2], qr2[3])
        expected.p(phi, qr2[1])
        expected.p(gamma, qr2[3])

        self.assertEqual(circuit_to_dag(expected), out_dag)

    def test_unroll_with_clbit(self):
        """Test unrolling a custom definition that has qubits and clbits."""
        block = QuantumCircuit(1, 1)
        block.h(0)
        block.measure(0, 0)

        circuit = QuantumCircuit(1, 1)
        circuit.append(block.to_instruction(), [0], [0])

        hls = HighLevelSynthesis(basis_gates=["h", "measure"])
        out = hls(circuit)

        self.assertEqual(block, out)


class TestGate(Gate):
    """Mock one qubit zero param gate."""

    def __init__(self):
        super().__init__("tg", 1, [])


class TestCompositeGate(Gate):
    """Mock one qubit zero param gate."""

    def __init__(self):
        super().__init__("tcg", 1, [])


class TestUnrollCustomDefinitionsCompatibility(QiskitTestCase):
    """Tests backward compatibility with the UnrollCustomDefinitions pass.

    Duplicate of TestUnrollCustomDefinitions from test.python.transpiler.test_unroll_custom_definitions,
    with UnrollCustomDefinitions replaced by HighLevelSynthesis.
    """

    def test_dont_unroll_a_gate_in_eq_lib(self):
        """Verify we don't unroll a gate found in equivalence_library."""
        eq_lib = EquivalenceLibrary()

        gate = TestGate()
        equiv = QuantumCircuit(1)
        equiv.h(0)

        eq_lib.add_equivalence(gate, equiv)

        qc = QuantumCircuit(1)
        qc.append(gate, [0])

        dag = circuit_to_dag(qc)
        out = HighLevelSynthesis(equivalence_library=eq_lib, basis_gates=["u3", "cx"]).run(dag)

        expected = qc.copy()
        expected_dag = circuit_to_dag(expected)

        self.assertEqual(out, expected_dag)

    def test_dont_unroll_a_gate_in_basis_gates(self):
        """Verify we don't unroll a gate in basis_gates."""
        eq_lib = EquivalenceLibrary()

        gate = TestGate()
        qc = QuantumCircuit(1)
        qc.append(gate, [0])

        dag = circuit_to_dag(qc)
        out = HighLevelSynthesis(equivalence_library=eq_lib, basis_gates=["u3", "cx", "tg"]).run(
            dag
        )

        expected = qc.copy()
        expected_dag = circuit_to_dag(expected)

        self.assertEqual(out, expected_dag)

    def test_raise_for_opaque_not_in_eq_lib(self):
        """Verify we raise for an opaque gate not in basis_gates or eq_lib."""
        eq_lib = EquivalenceLibrary()

        gate = TestGate()
        qc = QuantumCircuit(1)
        qc.append(gate, [0])

        dag = circuit_to_dag(qc)
        with self.assertRaisesRegex(QiskitError, "unable to synthesize"):
            HighLevelSynthesis(equivalence_library=eq_lib, basis_gates=["u3", "cx"]).run(dag)

    def test_unroll_gate_until_reach_basis_gates(self):
        """Verify we unroll gates until we hit basis_gates."""
        eq_lib = EquivalenceLibrary()

        gate = TestCompositeGate()
        q = QuantumRegister(1, "q")
        gate.definition = QuantumCircuit(q)
        gate.definition.append(TestGate(), [q[0]], [])

        qc = QuantumCircuit(q)
        qc.append(gate, [0])

        dag = circuit_to_dag(qc)
        out = HighLevelSynthesis(equivalence_library=eq_lib, basis_gates=["u3", "cx", "tg"]).run(
            dag
        )

        expected = QuantumCircuit(1)
        expected.append(TestGate(), [0])
        expected_dag = circuit_to_dag(expected)

        self.assertEqual(out, expected_dag)

    def test_unroll_twice_until_we_get_to_eqlib(self):
        """Verify we unroll gates until we hit basis_gates."""
        eq_lib = EquivalenceLibrary()

        base_gate = TestGate()
        equiv = QuantumCircuit(1)
        equiv.h(0)

        eq_lib.add_equivalence(base_gate, equiv)

        gate = TestCompositeGate()

        q = QuantumRegister(1, "q")
        gate.definition = QuantumCircuit(q)
        gate.definition.append(TestGate(), [q[0]], [])

        qc = QuantumCircuit(1)
        qc.append(gate, [0])

        dag = circuit_to_dag(qc)
        out = HighLevelSynthesis(equivalence_library=eq_lib, basis_gates=["u3", "cx"]).run(dag)

        expected = QuantumCircuit(1)
        expected.append(TestGate(), [0])
        expected_dag = circuit_to_dag(expected)

        self.assertEqual(out, expected_dag)

    def test_if_else(self):
        """Test that a simple if-else unrolls correctly."""
        eq_lib = EquivalenceLibrary()

        equiv = QuantumCircuit(1)
        equiv.h(0)
        eq_lib.add_equivalence(TestGate(), equiv)

        equiv = QuantumCircuit(1)
        equiv.z(0)
        eq_lib.add_equivalence(TestCompositeGate(), equiv)

        pass_ = HighLevelSynthesis(equivalence_library=eq_lib, basis_gates=["h", "z", "cx"])

        true_body = QuantumCircuit(1)
        true_body.h(0)
        true_body.append(TestGate(), [0])
        false_body = QuantumCircuit(1)
        false_body.append(TestCompositeGate(), [0])

        test = QuantumCircuit(1, 1)
        test.h(0)
        test.measure(0, 0)
        test.if_else((0, True), true_body, false_body, [0], [])

        expected = QuantumCircuit(1, 1)
        expected.h(0)
        expected.measure(0, 0)
        expected.if_else((0, True), pass_(true_body), pass_(false_body), [0], [])

        self.assertEqual(pass_(test), expected)

    def test_nested_control_flow(self):
        """Test that the unroller recurses into nested control flow."""
        eq_lib = EquivalenceLibrary()
        base_gate = TestGate()
        equiv = QuantumCircuit(1)
        equiv.h(0)
        eq_lib.add_equivalence(base_gate, equiv)
        base_gate = TestCompositeGate()
        equiv = QuantumCircuit(1)
        equiv.z(0)
        eq_lib.add_equivalence(base_gate, equiv)

        pass_ = HighLevelSynthesis(equivalence_library=eq_lib, basis_gates=["h", "z", "cx"])

        qubit = Qubit()
        clbit = Clbit()

        for_body = QuantumCircuit(1)
        for_body.append(TestGate(), [0], [])

        while_body = QuantumCircuit(1)
        while_body.append(TestCompositeGate(), [0], [])

        true_body = QuantumCircuit([qubit, clbit])
        true_body.while_loop((clbit, True), while_body, [0], [])

        test = QuantumCircuit([qubit, clbit])
        test.for_loop(range(2), None, for_body, [0], [])
        test.if_else((clbit, True), true_body, None, [0], [0])

        expected_if_body = QuantumCircuit([qubit, clbit])
        expected_if_body.while_loop((clbit, True), pass_(while_body), [0], [])
        expected = QuantumCircuit([qubit, clbit])
        expected.for_loop(range(2), None, pass_(for_body), [0], [])
        expected.if_else(range(2), pass_(expected_if_body), None, [0], [0])

        self.assertEqual(pass_(test), expected)

    def test_dont_unroll_a_gate_in_basis_gates_with_target(self):
        """Verify we don't unroll a gate in basis_gates."""
        eq_lib = EquivalenceLibrary()

        gate = TestGate()
        qc = QuantumCircuit(1)
        qc.append(gate, [0])

        dag = circuit_to_dag(qc)
        target = Target(num_qubits=1)
        target.add_instruction(U3Gate(Parameter("a"), Parameter("b"), Parameter("c")))
        target.add_instruction(CXGate())
        target.add_instruction(TestGate())

        out = HighLevelSynthesis(equivalence_library=eq_lib, target=target).run(dag)

        expected = qc.copy()
        expected_dag = circuit_to_dag(expected)

        self.assertEqual(out, expected_dag)

    def test_raise_for_opaque_not_in_eq_lib_target_with_target(self):
        """Verify we raise for an opaque gate not in basis_gates or eq_lib."""
        eq_lib = EquivalenceLibrary()

        gate = TestGate()
        qc = QuantumCircuit(1)
        qc.append(gate, [0])
        target = Target(num_qubits=1)
        target.add_instruction(U3Gate(Parameter("a"), Parameter("b"), Parameter("c")))
        target.add_instruction(CXGate())

        dag = circuit_to_dag(qc)
        with self.assertRaisesRegex(QiskitError, "unable to synthesize"):
            HighLevelSynthesis(equivalence_library=eq_lib, target=target).run(dag)

    def test_unroll_gate_until_reach_basis_gates_with_target(self):
        """Verify we unroll gates until we hit basis_gates."""
        eq_lib = EquivalenceLibrary()

        gate = TestCompositeGate()
        q = QuantumRegister(1, "q")
        gate.definition = QuantumCircuit(q)
        gate.definition.append(TestGate(), [q[0]], [])

        qc = QuantumCircuit(q)
        qc.append(gate, [0])

        target = Target(num_qubits=1)
        target.add_instruction(U3Gate(Parameter("a"), Parameter("b"), Parameter("c")))
        target.add_instruction(CXGate())
        target.add_instruction(TestGate())

        dag = circuit_to_dag(qc)
        out = HighLevelSynthesis(equivalence_library=eq_lib, target=target).run(dag)

        expected = QuantumCircuit(1)
        expected.append(TestGate(), [0])
        expected_dag = circuit_to_dag(expected)

        self.assertEqual(out, expected_dag)

    def test_unroll_twice_until_we_get_to_eqlib_with_target(self):
        """Verify we unroll gates until we hit basis_gates."""
        eq_lib = EquivalenceLibrary()

        base_gate = TestGate()
        equiv = QuantumCircuit(1)
        equiv.h(0)

        eq_lib.add_equivalence(base_gate, equiv)

        gate = TestCompositeGate()

        q = QuantumRegister(1, "q")
        gate.definition = QuantumCircuit(q)
        gate.definition.append(TestGate(), [q[0]], [])

        qc = QuantumCircuit(1)
        qc.append(gate, [0])

        target = Target(num_qubits=1)
        target.add_instruction(U3Gate(Parameter("a"), Parameter("b"), Parameter("c")))
        target.add_instruction(CXGate())

        dag = circuit_to_dag(qc)
        out = HighLevelSynthesis(equivalence_library=eq_lib, target=target).run(dag)

        expected = QuantumCircuit(1)
        expected.append(TestGate(), [0])
        expected_dag = circuit_to_dag(expected)

        self.assertEqual(out, expected_dag)

    def test_unroll_empty_definition(self):
        """Test that a gate with no operations can be unrolled."""
        qc = QuantumCircuit(2)
        qc.append(QuantumCircuit(2).to_gate(), [0, 1], [])
        pass_ = HighLevelSynthesis(equivalence_library=EquivalenceLibrary(), basis_gates=["u"])
        expected = QuantumCircuit(2)
        self.assertEqual(pass_(qc), expected)

    def test_unroll_empty_definition_with_phase(self):
        """Test that a gate with no operations but with a global phase can be unrolled."""
        qc = QuantumCircuit(2)
        qc.append(QuantumCircuit(2, global_phase=0.5).to_gate(), [0, 1], [])
        pass_ = HighLevelSynthesis(equivalence_library=EquivalenceLibrary(), basis_gates=["u"])
        expected = QuantumCircuit(2, global_phase=0.5)
        self.assertEqual(pass_(qc), expected)

    def test_leave_store_alone_basis(self):
        """Don't attempt to synthesize `Store` instructions with basis gates."""

        pass_ = HighLevelSynthesis(equivalence_library=std_eqlib, basis_gates=["u", "cx"])

        bell = QuantumCircuit(2)
        bell.h(0)
        bell.cx(0, 1)

        a = expr.Var.new("a", types.Bool())
        b = expr.Var.new("b", types.Bool())
        qc = QuantumCircuit(2, inputs=[a])
        qc.add_var(b, a)
        qc.compose(bell, [0, 1], inplace=True)
        qc.store(b, a)

        expected = qc.copy_empty_like()
        expected.store(b, a)
        expected.compose(pass_(bell), [0, 1], inplace=True)
        expected.store(b, a)

        self.assertEqual(pass_(qc), expected)

    def test_leave_store_alone_with_target(self):
        """Don't attempt to synthesize `Store` instructions with a `Target`."""

        # Note no store.
        target = Target()
        target.add_instruction(
            UGate(Parameter("a"), Parameter("b"), Parameter("c")), {(0,): None, (1,): None}
        )
        target.add_instruction(CXGate(), {(0, 1): None, (1, 0): None})

        pass_ = HighLevelSynthesis(equivalence_library=std_eqlib, target=target)

        bell = QuantumCircuit(2)
        bell.h(0)
        bell.cx(0, 1)

        a = expr.Var.new("a", types.Bool())
        b = expr.Var.new("b", types.Bool())
        qc = QuantumCircuit(2, inputs=[a])
        qc.add_var(b, a)
        qc.compose(bell, [0, 1], inplace=True)
        qc.store(b, a)

        expected = qc.copy_empty_like()
        expected.store(b, a)
        expected.compose(pass_(bell), [0, 1], inplace=True)
        expected.store(b, a)

        self.assertEqual(pass_(qc), expected)


@ddt
class TestQFTSynthesisPlugins(QiskitTestCase):
    """Tests related to plugins for QFTGate."""

    def test_supported_names(self):
        """Test that there is a default synthesis plugin for QFTGates."""
        supported_plugin_names = high_level_synthesis_plugin_names("qft")
        self.assertIn("default", supported_plugin_names)

    @data("line", "full")
    def test_qft_plugins_qft(self, qft_plugin_name):
        """Test QFTSynthesisLine plugin for circuits with QFTGates."""
        qc = QuantumCircuit(4)
        qc.append(QFTGate(3), [0, 1, 2])
        qc.cx(1, 3)
        qc.append(QFTGate(3).inverse(), [0, 1, 2])
        hls_config = HLSConfig(qft=[qft_plugin_name])
        hls_pass = HighLevelSynthesis(hls_config=hls_config)
        qct = hls_pass(qc)
        self.assertEqual(Operator(qc), Operator(qct))

    @data("line", "full")
    def test_qft_line_plugin_annotated_qft(self, qft_plugin_name):
        """Test QFTSynthesisLine plugin for circuits with annotated QFTGates."""
        qc = QuantumCircuit(4)
        qc.append(QFTGate(3).inverse(annotated=True).control(annotated=True), [0, 1, 2, 3])
        hls_config = HLSConfig(qft=[qft_plugin_name])
        hls_pass = HighLevelSynthesis(hls_config=hls_config)
        qct = hls_pass(qc)
        self.assertEqual(Operator(qc), Operator(qct))


@ddt
class TestMCXSynthesisPlugins(QiskitTestCase):
    """Tests related to plugins for MCXGate."""

    def test_supported_names(self):
        """Test that there is a default synthesis plugin for MCXGate."""
        supported_plugin_names = high_level_synthesis_plugin_names("mcx")
        self.assertIn("default", supported_plugin_names)

    def test_mcx_plugins_applicability(self):
        """Test applicability of MCX synthesis plugins for MCX gates."""
        gate = MCXGate(5)

        with self.subTest(method="n_clean_m15", num_clean_ancillas=4, num_dirty_ancillas=4):
            # should have a decomposition
            decomposition = MCXSynthesisNCleanM15().run(
                gate, num_clean_ancillas=4, num_dirty_ancillas=4
            )
            self.assertIsNotNone(decomposition)

        with self.subTest(method="n_clean_m15", num_clean_ancillas=2, num_dirty_ancillas=4):
            # should not have a decomposition
            decomposition = MCXSynthesisNCleanM15().run(
                gate, num_clean_ancillas=2, num_dirty_ancillas=4
            )
            self.assertIsNone(decomposition)

        with self.subTest(method="n_dirty_i15", num_clean_ancillas=4, num_dirty_ancillas=4):
            # should have a decomposition
            decomposition = MCXSynthesisNDirtyI15().run(
                gate, num_clean_ancillas=4, num_dirty_ancillas=4
            )
            self.assertIsNotNone(decomposition)

        with self.subTest(method="n_dirty_i15", num_clean_ancillas=2, num_dirty_ancillas=2):
            # should have a decomposition
            decomposition = MCXSynthesisNDirtyI15().run(
                gate, num_clean_ancillas=2, num_dirty_ancillas=2
            )
            self.assertIsNotNone(decomposition)

        with self.subTest(method="n_dirty_i15", num_clean_ancillas=1, num_dirty_ancillas=1):
            # should not have a decomposition
            decomposition = MCXSynthesisNDirtyI15().run(
                gate, num_clean_ancillas=1, num_dirty_ancillas=1
            )
            self.assertIsNone(decomposition)

        with self.subTest(method="1_clean_b95", num_clean_ancillas=1, num_dirty_ancillas=0):
            # should have a decomposition
            decomposition = MCXSynthesis1CleanB95().run(
                gate, num_clean_ancillas=1, num_dirty_ancillas=0
            )
            self.assertIsNotNone(decomposition)

        with self.subTest(method="1_clean_b95", num_clean_ancillas=0, num_dirty_ancillas=1):
            # should not have a decomposition
            decomposition = MCXSynthesis1CleanB95().run(
                gate, num_clean_ancillas=0, num_dirty_ancillas=1
            )
            self.assertIsNone(decomposition)

        with self.subTest(method="noaux_v24", num_clean_ancillas=1, num_dirty_ancillas=1):
            # should have a decomposition
            decomposition = MCXSynthesisNoAuxV24().run(
                gate, num_clean_ancillas=1, num_dirty_ancillas=1
            )
            self.assertIsNotNone(decomposition)

        with self.subTest(method="noaux_v24", num_clean_ancillas=0, num_dirty_ancillas=0):
            # should have a decomposition
            decomposition = MCXSynthesisNoAuxV24().run(
                gate, num_clean_ancillas=0, num_dirty_ancillas=0
            )
            self.assertIsNotNone(decomposition)

        with self.subTest(method="gray_code", num_clean_ancillas=1, num_dirty_ancillas=1):
            # should have a decomposition
            decomposition = MCXSynthesisGrayCode().run(
                gate, num_clean_ancillas=1, num_dirty_ancillas=1
            )
            self.assertIsNotNone(decomposition)

        with self.subTest(method="gray_code", num_clean_ancillas=0, num_dirty_ancillas=0):
            # should have a decomposition
            decomposition = MCXSynthesisGrayCode().run(
                gate, num_clean_ancillas=0, num_dirty_ancillas=0
            )
            self.assertIsNotNone(decomposition)

        with self.subTest(method="default", num_clean_ancillas=1, num_dirty_ancillas=1):
            # should have a decomposition
            decomposition = MCXSynthesisDefault().run(
                gate, num_clean_ancillas=1, num_dirty_ancillas=1
            )
            self.assertIsNotNone(decomposition)

        with self.subTest(method="default", num_clean_ancillas=0, num_dirty_ancillas=0):
            # should have a decomposition
            decomposition = MCXSynthesisDefault().run(
                gate, num_clean_ancillas=0, num_dirty_ancillas=0
            )
            self.assertIsNotNone(decomposition)

    @data("n_clean_m15", "n_dirty_i15", "1_clean_b95", "noaux_v24", "gray_code", "default")
    def test_mcx_plugins_correctness_from_arbitrary(self, mcx_plugin_name):
        """Test that all plugins return a correct Operator when qubits are not
        initially zero."""
        qc = QuantumCircuit(6)
        qc.h(0)
        qc.cx(0, 1)
        qc.mcx(control_qubits=[0, 1, 2], target_qubit=[3])
        qc.mcx(control_qubits=[2, 3, 4, 5], target_qubit=[1])
        qc.mcx(control_qubits=[5, 4, 3, 2, 1], target_qubit=[0])
        hls_config = HLSConfig(mcx=[mcx_plugin_name])
        hls_pass = HighLevelSynthesis(hls_config=hls_config, qubits_initially_zero=False)
        qct = hls_pass(qc)
        self.assertEqual(Operator(qc), Operator(qct))

    @data("n_clean_m15", "n_dirty_i15", "1_clean_b95", "noaux_v24", "gray_code", "default")
    def test_mcx_plugins_correctness_from_zero(self, mcx_plugin_name):
        """Test that all plugins return a correct Statevector when qubits are
        initially zero."""
        qc = QuantumCircuit(6)
        qc.h(0)
        qc.cx(0, 1)
        qc.mcx(control_qubits=[0, 1, 2], target_qubit=[3])
        qc.mcx(control_qubits=[2, 3, 4, 5], target_qubit=[1])
        qc.mcx(control_qubits=[5, 4, 3, 2, 1], target_qubit=[0])
        hls_config = HLSConfig(mcx=[mcx_plugin_name])
        hls_pass = HighLevelSynthesis(hls_config=hls_config, qubits_initially_zero=True)
        qct = hls_pass(qc)
        self.assertEqual(Statevector(qc), Statevector(qct))

    def test_annotated_mcx(self):
        """Test synthesis of annotated MCX gates."""
        qc = QuantumCircuit(6)
        qc.h(0)
        qc.append(MCXGate(3).inverse(annotated=True).control(2, annotated=True), [0, 1, 2, 3, 4, 5])
        qct = transpile(qc, qubits_initially_zero=False)
        self.assertEqual(Operator(qc), Operator(qct))


if __name__ == "__main__":
    unittest.main()<|MERGE_RESOLUTION|>--- conflicted
+++ resolved
@@ -44,10 +44,7 @@
     CU1Gate,
     QFTGate,
     IGate,
-<<<<<<< HEAD
-=======
     MCXGate,
->>>>>>> d625539b
 )
 from qiskit.circuit.library.generalized_gates import LinearFunction
 from qiskit.quantum_info import Clifford, Operator, Statevector
