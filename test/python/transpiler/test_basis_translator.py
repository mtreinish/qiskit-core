# This code is part of Qiskit.
#
# (C) Copyright IBM 2017, 2020.
#
# This code is licensed under the Apache License, Version 2.0. You may
# obtain a copy of this license in the LICENSE.txt file in the root directory
# of this source tree or at http://www.apache.org/licenses/LICENSE-2.0.
#
# Any modifications or derivative works of this code must retain this
# copyright notice, and modified files need to carry a notice indicating
# that they have been altered from the originals.


"""Test the BasisTranslator pass"""
<<<<<<< HEAD

=======
>>>>>>> 6d605a0d
import os

from numpy import pi

from qiskit import QuantumRegister, ClassicalRegister, QuantumCircuit
from qiskit import transpile
from qiskit.test import QiskitTestCase
from qiskit.circuit import Gate, Parameter, EquivalenceLibrary
from qiskit.circuit.library import U1Gate, U2Gate, U3Gate, CU1Gate, CU3Gate
from qiskit.converters import circuit_to_dag, dag_to_circuit, circuit_to_instruction
from qiskit.exceptions import QiskitError
from qiskit.quantum_info import Operator
from qiskit.transpiler.exceptions import TranspilerError
from qiskit.transpiler.passes.basis import BasisTranslator, UnrollCustomDefinitions


from qiskit.circuit.library.standard_gates.equivalence_library import (
    StandardEquivalenceLibrary as std_eqlib,
)


class OneQubitZeroParamGate(Gate):
    """Mock one qubit zero param gate."""

    def __init__(self):
        super().__init__("1q0p", 1, [])


class OneQubitOneParamGate(Gate):
    """Mock one qubit one param gate."""

    def __init__(self, theta):
        super().__init__("1q1p", 1, [theta])


class OneQubitOneParamPrimeGate(Gate):
    """Mock one qubit one param gate."""

    def __init__(self, alpha):
        super().__init__("1q1p_prime", 1, [alpha])


class OneQubitTwoParamGate(Gate):
    """Mock one qubit two param gate."""

    def __init__(self, phi, lam):
        super().__init__("1q2p", 1, [phi, lam])


class TwoQubitZeroParamGate(Gate):
    """Mock one qubit zero param gate."""

    def __init__(self):
        super().__init__("2q0p", 2, [])


class VariadicZeroParamGate(Gate):
    """Mock variadic zero param gate."""

    def __init__(self, num_qubits):
        super().__init__("vq0p", num_qubits, [])


class TestBasisTranslator(QiskitTestCase):
    """Test the BasisTranslator pass."""

    def test_circ_in_basis_no_op(self):
        """Verify we don't change a circuit already in the target basis."""
        eq_lib = EquivalenceLibrary()
        qc = QuantumCircuit(1)
        qc.append(OneQubitZeroParamGate(), [0])
        dag = circuit_to_dag(qc)

        expected = circuit_to_dag(qc)

        pass_ = BasisTranslator(eq_lib, ["1q0p"])
        actual = pass_.run(dag)

        self.assertEqual(actual, expected)

    def test_raise_if_target_basis_unreachable(self):
        """Verify we raise if the circuit cannot be transformed to the target."""
        eq_lib = EquivalenceLibrary()

        qc = QuantumCircuit(1)
        qc.append(OneQubitZeroParamGate(), [0])
        dag = circuit_to_dag(qc)

        pass_ = BasisTranslator(eq_lib, ["1q1p"])

        with self.assertRaises(TranspilerError):
            pass_.run(dag)

    def test_single_substitution(self):
        """Verify we correctly unroll gates through a single equivalence."""
        eq_lib = EquivalenceLibrary()

        gate = OneQubitZeroParamGate()
        equiv = QuantumCircuit(1)
        equiv.append(OneQubitOneParamGate(pi), [0])

        eq_lib.add_equivalence(gate, equiv)

        qc = QuantumCircuit(1)
        qc.append(OneQubitZeroParamGate(), [0])
        dag = circuit_to_dag(qc)

        expected = QuantumCircuit(1)
        expected.append(OneQubitOneParamGate(pi), [0])
        expected_dag = circuit_to_dag(expected)

        pass_ = BasisTranslator(eq_lib, ["1q1p"])
        actual = pass_.run(dag)

        self.assertEqual(actual, expected_dag)

    def test_double_substitution(self):
        """Verify we correctly unroll gates through multiple equivalences."""
        eq_lib = EquivalenceLibrary()

        gate = OneQubitZeroParamGate()
        equiv = QuantumCircuit(1)
        equiv.append(OneQubitOneParamGate(pi), [0])

        eq_lib.add_equivalence(gate, equiv)

        theta = Parameter("theta")
        gate = OneQubitOneParamGate(theta)
        equiv = QuantumCircuit(1)
        equiv.append(OneQubitTwoParamGate(theta, pi / 2), [0])

        eq_lib.add_equivalence(gate, equiv)

        qc = QuantumCircuit(1)
        qc.append(OneQubitZeroParamGate(), [0])
        dag = circuit_to_dag(qc)

        expected = QuantumCircuit(1)
        expected.append(OneQubitTwoParamGate(pi, pi / 2), [0])
        expected_dag = circuit_to_dag(expected)

        pass_ = BasisTranslator(eq_lib, ["1q2p"])
        actual = pass_.run(dag)

        self.assertEqual(actual, expected_dag)

    def test_single_substitution_with_global_phase(self):
        """Verify we correctly unroll gates through a single equivalence with global phase."""
        eq_lib = EquivalenceLibrary()

        gate = OneQubitZeroParamGate()
        equiv = QuantumCircuit(1, global_phase=0.2)
        equiv.append(OneQubitOneParamGate(pi), [0])

        eq_lib.add_equivalence(gate, equiv)

        qc = QuantumCircuit(1, global_phase=0.1)
        qc.append(OneQubitZeroParamGate(), [0])
        dag = circuit_to_dag(qc)

        expected = QuantumCircuit(1, global_phase=0.1 + 0.2)
        expected.append(OneQubitOneParamGate(pi), [0])
        expected_dag = circuit_to_dag(expected)

        pass_ = BasisTranslator(eq_lib, ["1q1p"])
        actual = pass_.run(dag)

        self.assertEqual(actual, expected_dag)

    def test_single_two_gate_substitution_with_global_phase(self):
        """Verify we correctly unroll gates through a single equivalence with global phase."""
        eq_lib = EquivalenceLibrary()

        gate = OneQubitZeroParamGate()
        equiv = QuantumCircuit(1, global_phase=0.2)
        equiv.append(OneQubitOneParamGate(pi), [0])
        equiv.append(OneQubitOneParamGate(pi), [0])

        eq_lib.add_equivalence(gate, equiv)

        qc = QuantumCircuit(1, global_phase=0.1)
        qc.append(OneQubitZeroParamGate(), [0])
        dag = circuit_to_dag(qc)

        expected = QuantumCircuit(1, global_phase=0.1 + 0.2)
        expected.append(OneQubitOneParamGate(pi), [0])
        expected.append(OneQubitOneParamGate(pi), [0])
        expected_dag = circuit_to_dag(expected)

        pass_ = BasisTranslator(eq_lib, ["1q1p"])
        actual = pass_.run(dag)

        self.assertEqual(actual, expected_dag)

    def test_two_substitutions_with_global_phase(self):
        """Verify we correctly unroll gates through a single equivalences with global phase."""
        eq_lib = EquivalenceLibrary()

        gate = OneQubitZeroParamGate()
        equiv = QuantumCircuit(1, global_phase=0.2)
        equiv.append(OneQubitOneParamGate(pi), [0])

        eq_lib.add_equivalence(gate, equiv)

        qc = QuantumCircuit(1, global_phase=0.1)
        qc.append(OneQubitZeroParamGate(), [0])
        qc.append(OneQubitZeroParamGate(), [0])
        dag = circuit_to_dag(qc)

        expected = QuantumCircuit(1, global_phase=0.1 + 2 * 0.2)
        expected.append(OneQubitOneParamGate(pi), [0])
        expected.append(OneQubitOneParamGate(pi), [0])
        expected_dag = circuit_to_dag(expected)

        pass_ = BasisTranslator(eq_lib, ["1q1p"])
        actual = pass_.run(dag)

        self.assertEqual(actual, expected_dag)

    def test_two_single_two_gate_substitutions_with_global_phase(self):
        """Verify we correctly unroll gates through a single equivalence with global phase."""
        eq_lib = EquivalenceLibrary()

        gate = OneQubitZeroParamGate()
        equiv = QuantumCircuit(1, global_phase=0.2)
        equiv.append(OneQubitOneParamGate(pi), [0])
        equiv.append(OneQubitOneParamGate(pi), [0])

        eq_lib.add_equivalence(gate, equiv)

        qc = QuantumCircuit(1, global_phase=0.1)
        qc.append(OneQubitZeroParamGate(), [0])
        qc.append(OneQubitZeroParamGate(), [0])
        dag = circuit_to_dag(qc)

        expected = QuantumCircuit(1, global_phase=0.1 + 2 * 0.2)
        expected.append(OneQubitOneParamGate(pi), [0])
        expected.append(OneQubitOneParamGate(pi), [0])
        expected.append(OneQubitOneParamGate(pi), [0])
        expected.append(OneQubitOneParamGate(pi), [0])

        expected_dag = circuit_to_dag(expected)

        pass_ = BasisTranslator(eq_lib, ["1q1p"])
        actual = pass_.run(dag)

        self.assertEqual(actual, expected_dag)

    def test_double_substitution_with_global_phase(self):
        """Verify we correctly unroll gates through multiple equivalences with global phase."""
        eq_lib = EquivalenceLibrary()

        gate = OneQubitZeroParamGate()
        equiv = QuantumCircuit(1, global_phase=0.2)
        equiv.append(OneQubitOneParamGate(pi), [0])

        eq_lib.add_equivalence(gate, equiv)

        theta = Parameter("theta")
        gate = OneQubitOneParamGate(theta)
        equiv = QuantumCircuit(1, global_phase=0.4)
        equiv.append(OneQubitTwoParamGate(theta, pi / 2), [0])

        eq_lib.add_equivalence(gate, equiv)

        qc = QuantumCircuit(1, global_phase=0.1)
        qc.append(OneQubitZeroParamGate(), [0])
        dag = circuit_to_dag(qc)

        expected = QuantumCircuit(1, global_phase=0.1 + 0.2 + 0.4)
        expected.append(OneQubitTwoParamGate(pi, pi / 2), [0])
        expected_dag = circuit_to_dag(expected)

        pass_ = BasisTranslator(eq_lib, ["1q2p"])
        actual = pass_.run(dag)

        self.assertEqual(actual, expected_dag)

    def test_multiple_variadic(self):
        """Verify circuit with multiple instances of variadic gate."""
        eq_lib = EquivalenceLibrary()

        # e.g. MSGate
        oneq_gate = VariadicZeroParamGate(1)
        equiv = QuantumCircuit(1)
        equiv.append(OneQubitZeroParamGate(), [0])
        eq_lib.add_equivalence(oneq_gate, equiv)

        twoq_gate = VariadicZeroParamGate(2)
        equiv = QuantumCircuit(2)
        equiv.append(TwoQubitZeroParamGate(), [0, 1])
        eq_lib.add_equivalence(twoq_gate, equiv)

        qc = QuantumCircuit(2)
        qc.append(VariadicZeroParamGate(1), [0])
        qc.append(VariadicZeroParamGate(2), [0, 1])

        dag = circuit_to_dag(qc)

        expected = QuantumCircuit(2)
        expected.append(OneQubitZeroParamGate(), [0])
        expected.append(TwoQubitZeroParamGate(), [0, 1])

        expected_dag = circuit_to_dag(expected)

        pass_ = BasisTranslator(eq_lib, ["1q0p", "2q0p"])
        actual = pass_.run(dag)

        self.assertEqual(actual, expected_dag)

    def test_diamond_path(self):
        """Verify we find a path when there are multiple paths to the target basis."""
        eq_lib = EquivalenceLibrary()

        # Path 1: 1q0p -> 1q1p(pi) -> 1q2p(pi, pi/2)

        gate = OneQubitZeroParamGate()
        equiv = QuantumCircuit(1)
        equiv.append(OneQubitOneParamGate(pi), [0])

        eq_lib.add_equivalence(gate, equiv)

        theta = Parameter("theta")
        gate = OneQubitOneParamGate(theta)
        equiv = QuantumCircuit(1)
        equiv.append(OneQubitTwoParamGate(theta, pi / 2), [0])

        eq_lib.add_equivalence(gate, equiv)

        # Path 2: 1q0p -> 1q1p_prime(pi/2) -> 1q2p(2 * pi/2, pi/2)

        gate = OneQubitZeroParamGate()
        equiv = QuantumCircuit(1)
        equiv.append(OneQubitOneParamPrimeGate(pi / 2), [0])

        eq_lib.add_equivalence(gate, equiv)

        alpha = Parameter("alpha")
        gate = OneQubitOneParamPrimeGate(alpha)
        equiv = QuantumCircuit(1)
        equiv.append(OneQubitTwoParamGate(2 * alpha, pi / 2), [0])

        eq_lib.add_equivalence(gate, equiv)

        qc = QuantumCircuit(1)
        qc.append(OneQubitZeroParamGate(), [0])
        dag = circuit_to_dag(qc)

        expected = QuantumCircuit(1)
        expected.append(OneQubitTwoParamGate(pi, pi / 2), [0])
        expected_dag = circuit_to_dag(expected)

        pass_ = BasisTranslator(eq_lib, ["1q2p"])
        actual = pass_.run(dag)

        self.assertEqual(actual, expected_dag)


class TestUnrollerCompatability(QiskitTestCase):
    """Tests backward compatability with the Unroller pass.

    Duplicate of TestUnroller from test.python.transpiler.test_unroller with
    Unroller replaced by UnrollCustomDefinitions -> BasisTranslator.
    """

    def test_basic_unroll(self):
        """Test decompose a single H into u2."""
        qr = QuantumRegister(1, "qr")
        circuit = QuantumCircuit(qr)
        circuit.h(qr[0])
        dag = circuit_to_dag(circuit)
        pass_ = UnrollCustomDefinitions(std_eqlib, ["u2"])
        dag = pass_.run(dag)
        pass_ = BasisTranslator(std_eqlib, ["u2"])
        unrolled_dag = pass_.run(dag)
        op_nodes = unrolled_dag.op_nodes()
        self.assertEqual(len(op_nodes), 1)
        self.assertEqual(op_nodes[0].name, "u2")

    def test_unroll_toffoli(self):
        """Test unroll toffoli on multi regs to h, t, tdg, cx."""
        qr1 = QuantumRegister(2, "qr1")
        qr2 = QuantumRegister(1, "qr2")
        circuit = QuantumCircuit(qr1, qr2)
        circuit.ccx(qr1[0], qr1[1], qr2[0])
        dag = circuit_to_dag(circuit)
        pass_ = UnrollCustomDefinitions(std_eqlib, ["h", "t", "tdg", "cx"])
        dag = pass_.run(dag)
        pass_ = BasisTranslator(std_eqlib, ["h", "t", "tdg", "cx"])
        unrolled_dag = pass_.run(dag)
        op_nodes = unrolled_dag.op_nodes()
        self.assertEqual(len(op_nodes), 15)
        for node in op_nodes:
            self.assertIn(node.name, ["h", "t", "tdg", "cx"])

    def test_unroll_1q_chain_conditional(self):
        """Test unroll chain of 1-qubit gates interrupted by conditional."""
        qr = QuantumRegister(1, "qr")
        cr = ClassicalRegister(1, "cr")
        circuit = QuantumCircuit(qr, cr)
        circuit.h(qr)
        circuit.tdg(qr)
        circuit.z(qr)
        circuit.t(qr)
        circuit.ry(0.5, qr)
        circuit.rz(0.3, qr)
        circuit.rx(0.1, qr)
        circuit.measure(qr, cr)
        circuit.x(qr).c_if(cr, 1)
        circuit.y(qr).c_if(cr, 1)
        circuit.z(qr).c_if(cr, 1)
        dag = circuit_to_dag(circuit)
        pass_ = UnrollCustomDefinitions(std_eqlib, ["u1", "u2", "u3"])
        dag = pass_.run(dag)

        pass_ = BasisTranslator(std_eqlib, ["u1", "u2", "u3"])
        unrolled_dag = pass_.run(dag)

        # Pick up -1 * 0.3 / 2 global phase for one RZ -> U1.
        ref_circuit = QuantumCircuit(qr, cr, global_phase=-0.3 / 2)
        ref_circuit.append(U2Gate(0, pi), [qr[0]])
        ref_circuit.append(U1Gate(-pi / 4), [qr[0]])
        ref_circuit.append(U1Gate(pi), [qr[0]])
        ref_circuit.append(U1Gate(pi / 4), [qr[0]])
        ref_circuit.append(U3Gate(0.5, 0, 0), [qr[0]])
        ref_circuit.append(U1Gate(0.3), [qr[0]])
        ref_circuit.append(U3Gate(0.1, -pi / 2, pi / 2), [qr[0]])
        ref_circuit.measure(qr[0], cr[0])
        ref_circuit.append(U3Gate(pi, 0, pi), [qr[0]]).c_if(cr, 1)
        ref_circuit.append(U3Gate(pi, pi / 2, pi / 2), [qr[0]]).c_if(cr, 1)
        ref_circuit.append(U1Gate(pi), [qr[0]]).c_if(cr, 1)
        ref_dag = circuit_to_dag(ref_circuit)

        self.assertEqual(unrolled_dag, ref_dag)

    def test_unroll_no_basis(self):
        """Test when a given gate has no decompositions."""
        qr = QuantumRegister(1, "qr")
        cr = ClassicalRegister(1, "cr")
        circuit = QuantumCircuit(qr, cr)
        circuit.h(qr)
        dag = circuit_to_dag(circuit)
        pass_ = UnrollCustomDefinitions(std_eqlib, [])
        dag = pass_.run(dag)

        pass_ = BasisTranslator(std_eqlib, [])

        with self.assertRaises(QiskitError):
            pass_.run(dag)

    def test_unroll_all_instructions(self):
        """Test unrolling a circuit containing all standard instructions."""

        qr = QuantumRegister(3, "qr")
        cr = ClassicalRegister(3, "cr")
        circuit = QuantumCircuit(qr, cr)
        circuit.crx(0.5, qr[1], qr[2])
        circuit.cry(0.5, qr[1], qr[2])
        circuit.ccx(qr[0], qr[1], qr[2])
        circuit.ch(qr[0], qr[2])
        circuit.crz(0.5, qr[1], qr[2])
        circuit.cswap(qr[1], qr[0], qr[2])
        circuit.append(CU1Gate(0.1), [qr[0], qr[2]])
        circuit.append(CU3Gate(0.2, 0.1, 0.0), [qr[1], qr[2]])
        circuit.cx(qr[1], qr[0])
        circuit.cy(qr[1], qr[2])
        circuit.cz(qr[2], qr[0])
        circuit.h(qr[1])
        circuit.i(qr[0])
        circuit.rx(0.1, qr[0])
        circuit.ry(0.2, qr[1])
        circuit.rz(0.3, qr[2])
        circuit.rzz(0.6, qr[1], qr[0])
        circuit.s(qr[0])
        circuit.sdg(qr[1])
        circuit.swap(qr[1], qr[2])
        circuit.t(qr[2])
        circuit.tdg(qr[0])
        circuit.append(U1Gate(0.1), [qr[1]])
        circuit.append(U2Gate(0.2, -0.1), [qr[0]])
        circuit.append(U3Gate(0.3, 0.0, -0.1), [qr[2]])
        circuit.x(qr[2])
        circuit.y(qr[1])
        circuit.z(qr[0])
        # circuit.snapshot('0')
        # circuit.measure(qr, cr)
        dag = circuit_to_dag(circuit)
        pass_ = UnrollCustomDefinitions(std_eqlib, ["u3", "cx", "id"])
        dag = pass_.run(dag)

        pass_ = BasisTranslator(std_eqlib, ["u3", "cx", "id"])
        unrolled_dag = pass_.run(dag)

        ref_circuit = QuantumCircuit(qr, cr)
        ref_circuit.append(U3Gate(0, 0, pi / 2), [qr[2]])
        ref_circuit.cx(qr[1], qr[2])
        ref_circuit.append(U3Gate(-0.25, 0, 0), [qr[2]])
        ref_circuit.cx(qr[1], qr[2])
        ref_circuit.append(U3Gate(0.25, -pi / 2, 0), [qr[2]])
        ref_circuit.append(U3Gate(0.25, 0, 0), [qr[2]])
        ref_circuit.cx(qr[1], qr[2])
        ref_circuit.append(U3Gate(-0.25, 0, 0), [qr[2]])
        ref_circuit.cx(qr[1], qr[2])
        ref_circuit.append(U3Gate(pi / 2, 0, pi), [qr[2]])
        ref_circuit.cx(qr[1], qr[2])
        ref_circuit.append(U3Gate(0, 0, -pi / 4), [qr[2]])
        ref_circuit.cx(qr[0], qr[2])
        ref_circuit.append(U3Gate(0, 0, pi / 4), [qr[2]])
        ref_circuit.cx(qr[1], qr[2])
        ref_circuit.append(U3Gate(0, 0, pi / 4), [qr[1]])
        ref_circuit.append(U3Gate(0, 0, -pi / 4), [qr[2]])
        ref_circuit.cx(qr[0], qr[2])
        ref_circuit.cx(qr[0], qr[1])
        ref_circuit.append(U3Gate(0, 0, pi / 4), [qr[0]])
        ref_circuit.append(U3Gate(0, 0, -pi / 4), [qr[1]])
        ref_circuit.cx(qr[0], qr[1])
        ref_circuit.append(U3Gate(0, 0, pi / 4), [qr[2]])
        ref_circuit.append(U3Gate(pi / 2, 0, pi), [qr[2]])
        ref_circuit.append(U3Gate(0, 0, pi / 2), [qr[2]])
        ref_circuit.append(U3Gate(pi / 2, 0, pi), [qr[2]])
        ref_circuit.append(U3Gate(0, 0, pi / 4), [qr[2]])
        ref_circuit.cx(qr[0], qr[2])
        ref_circuit.append(U3Gate(0, 0, -pi / 4), [qr[2]])
        ref_circuit.append(U3Gate(pi / 2, 0, pi), [qr[2]])
        ref_circuit.append(U3Gate(0, 0, -pi / 2), [qr[2]])
        ref_circuit.append(U3Gate(0, 0, 0.25), [qr[2]])
        ref_circuit.cx(qr[1], qr[2])
        ref_circuit.append(U3Gate(0, 0, -0.25), [qr[2]])
        ref_circuit.cx(qr[1], qr[2])
        ref_circuit.cx(qr[2], qr[0])
        ref_circuit.append(U3Gate(pi / 2, 0, pi), [qr[2]])
        ref_circuit.cx(qr[0], qr[2])
        ref_circuit.append(U3Gate(0, 0, -pi / 4), [qr[2]])
        ref_circuit.cx(qr[1], qr[2])
        ref_circuit.append(U3Gate(0, 0, pi / 4), [qr[2]])
        ref_circuit.cx(qr[0], qr[2])
        ref_circuit.append(U3Gate(0, 0, pi / 4), [qr[0]])
        ref_circuit.append(U3Gate(0, 0, -pi / 4), [qr[2]])
        ref_circuit.cx(qr[1], qr[2])
        ref_circuit.cx(qr[1], qr[0])
        ref_circuit.append(U3Gate(0, 0, -pi / 4), [qr[0]])
        ref_circuit.append(U3Gate(0, 0, pi / 4), [qr[1]])
        ref_circuit.cx(qr[1], qr[0])
        ref_circuit.append(U3Gate(0, 0, 0.05), [qr[1]])
        ref_circuit.append(U3Gate(0, 0, pi / 4), [qr[2]])
        ref_circuit.append(U3Gate(pi / 2, 0, pi), [qr[2]])
        ref_circuit.cx(qr[2], qr[0])
        ref_circuit.append(U3Gate(0, 0, 0.05), [qr[0]])
        ref_circuit.cx(qr[0], qr[2])
        ref_circuit.append(U3Gate(0, 0, -0.05), [qr[2]])
        ref_circuit.cx(qr[0], qr[2])
        ref_circuit.append(U3Gate(0, 0, 0.05), [qr[2]])
        ref_circuit.append(U3Gate(0, 0, -0.05), [qr[2]])
        ref_circuit.cx(qr[1], qr[2])
        ref_circuit.append(U3Gate(-0.1, 0, -0.05), [qr[2]])
        ref_circuit.cx(qr[1], qr[2])
        ref_circuit.cx(qr[1], qr[0])
        ref_circuit.append(U3Gate(pi / 2, 0, pi), [qr[0]])
        ref_circuit.append(U3Gate(0.1, 0.1, 0), [qr[2]])
        ref_circuit.append(U3Gate(0, 0, -pi / 2), [qr[2]])
        ref_circuit.cx(qr[1], qr[2])
        ref_circuit.append(U3Gate(pi / 2, 0, pi), [qr[1]])
        ref_circuit.append(U3Gate(0.2, 0, 0), [qr[1]])
        ref_circuit.append(U3Gate(0, 0, pi / 2), [qr[2]])
        ref_circuit.cx(qr[2], qr[0])
        ref_circuit.append(U3Gate(pi / 2, 0, pi), [qr[0]])
        ref_circuit.i(qr[0])
        ref_circuit.append(U3Gate(0.1, -pi / 2, pi / 2), [qr[0]])
        ref_circuit.cx(qr[1], qr[0])
        ref_circuit.append(U3Gate(0, 0, 0.6), [qr[0]])
        ref_circuit.cx(qr[1], qr[0])
        ref_circuit.append(U3Gate(0, 0, pi / 2), [qr[0]])
        ref_circuit.append(U3Gate(0, 0, -pi / 4), [qr[0]])
        ref_circuit.append(U3Gate(pi / 2, 0.2, -0.1), [qr[0]])
        ref_circuit.append(U3Gate(0, 0, pi), [qr[0]])
        ref_circuit.append(U3Gate(0, 0, -pi / 2), [qr[1]])
        ref_circuit.append(U3Gate(0, 0, 0.3), [qr[2]])
        ref_circuit.cx(qr[1], qr[2])
        ref_circuit.cx(qr[2], qr[1])
        ref_circuit.cx(qr[1], qr[2])
        ref_circuit.append(U3Gate(0, 0, 0.1), [qr[1]])
        ref_circuit.append(U3Gate(pi, pi / 2, pi / 2), [qr[1]])
        ref_circuit.append(U3Gate(0, 0, pi / 4), [qr[2]])
        ref_circuit.append(U3Gate(0.3, 0.0, -0.1), [qr[2]])
        ref_circuit.append(U3Gate(pi, 0, pi), [qr[2]])
        # ref_circuit.snapshot('0')
        # ref_circuit.measure(qr, cr)
        # ref_dag = circuit_to_dag(ref_circuit)

        self.assertTrue(Operator(dag_to_circuit(unrolled_dag)).equiv(ref_circuit))

    def test_simple_unroll_parameterized_without_expressions(self):
        """Verify unrolling parameterized gates without expressions."""
        qr = QuantumRegister(1)
        qc = QuantumCircuit(qr)

        theta = Parameter("theta")

        qc.rz(theta, qr[0])
        dag = circuit_to_dag(qc)

        pass_ = UnrollCustomDefinitions(std_eqlib, ["u1", "cx"])
        dag = pass_.run(dag)

        unrolled_dag = BasisTranslator(std_eqlib, ["u1", "cx"]).run(dag)

        expected = QuantumCircuit(qr, global_phase=-theta / 2)
        expected.append(U1Gate(theta), [qr[0]])

        self.assertEqual(circuit_to_dag(expected), unrolled_dag)

    def test_simple_unroll_parameterized_with_expressions(self):
        """Verify unrolling parameterized gates with expressions."""
        qr = QuantumRegister(1)
        qc = QuantumCircuit(qr)

        theta = Parameter("theta")
        phi = Parameter("phi")
        sum_ = theta + phi

        qc.rz(sum_, qr[0])
        dag = circuit_to_dag(qc)
        pass_ = UnrollCustomDefinitions(std_eqlib, ["p", "cx"])
        dag = pass_.run(dag)

        unrolled_dag = BasisTranslator(std_eqlib, ["p", "cx"]).run(dag)

        expected = QuantumCircuit(qr, global_phase=-sum_ / 2)
        expected.p(sum_, qr[0])

        self.assertEqual(circuit_to_dag(expected), unrolled_dag)

    def test_definition_unroll_parameterized(self):
        """Verify that unrolling complex gates with parameters does not raise."""
        qr = QuantumRegister(2)
        qc = QuantumCircuit(qr)

        theta = Parameter("theta")

        qc.cp(theta, qr[1], qr[0])
        qc.cp(theta * theta, qr[0], qr[1])
        dag = circuit_to_dag(qc)
        pass_ = UnrollCustomDefinitions(std_eqlib, ["p", "cx"])
        dag = pass_.run(dag)

        out_dag = BasisTranslator(std_eqlib, ["p", "cx"]).run(dag)

        self.assertEqual(out_dag.count_ops(), {"p": 6, "cx": 4})

    def test_unrolling_parameterized_composite_gates(self):
        """Verify unrolling circuits with parameterized composite gates."""
        mock_sel = EquivalenceLibrary(base=std_eqlib)

        qr1 = QuantumRegister(2)
        subqc = QuantumCircuit(qr1)

        theta = Parameter("theta")

        subqc.rz(theta, qr1[0])
        subqc.cx(qr1[0], qr1[1])
        subqc.rz(theta, qr1[1])

        # Expanding across register with shared parameter
        qr2 = QuantumRegister(4)
        qc = QuantumCircuit(qr2)

        sub_instr = circuit_to_instruction(subqc, equivalence_library=mock_sel)
        qc.append(sub_instr, [qr2[0], qr2[1]])
        qc.append(sub_instr, [qr2[2], qr2[3]])

        dag = circuit_to_dag(qc)
        pass_ = UnrollCustomDefinitions(mock_sel, ["p", "cx"])
        dag = pass_.run(dag)

        out_dag = BasisTranslator(mock_sel, ["p", "cx"]).run(dag)

        # Pick up -1 * theta / 2 global phase four twice (once for each RZ -> P
        # in each of the two sub_instr instructions).
        expected = QuantumCircuit(qr2, global_phase=-1 * 4 * theta / 2.0)
        expected.p(theta, qr2[0])
        expected.p(theta, qr2[2])
        expected.cx(qr2[0], qr2[1])
        expected.cx(qr2[2], qr2[3])
        expected.p(theta, qr2[1])
        expected.p(theta, qr2[3])

        self.assertEqual(circuit_to_dag(expected), out_dag)

        # Expanding across register with shared parameter
        qc = QuantumCircuit(qr2)

        phi = Parameter("phi")
        gamma = Parameter("gamma")

        sub_instr = circuit_to_instruction(subqc, {theta: phi}, mock_sel)
        qc.append(sub_instr, [qr2[0], qr2[1]])
        sub_instr = circuit_to_instruction(subqc, {theta: gamma}, mock_sel)
        qc.append(sub_instr, [qr2[2], qr2[3]])

        dag = circuit_to_dag(qc)
        pass_ = UnrollCustomDefinitions(mock_sel, ["p", "cx"])
        dag = pass_.run(dag)

        out_dag = BasisTranslator(mock_sel, ["p", "cx"]).run(dag)

        expected = QuantumCircuit(qr2, global_phase=-1 * (2 * phi + 2 * gamma) / 2.0)
        expected.p(phi, qr2[0])
        expected.p(gamma, qr2[2])
        expected.cx(qr2[0], qr2[1])
        expected.cx(qr2[2], qr2[3])
        expected.p(phi, qr2[1])
        expected.p(gamma, qr2[3])

        self.assertEqual(circuit_to_dag(expected), out_dag)


class TestBasisExamples(QiskitTestCase):
    """Test example circuits targeting example bases over the StandardEquivalenceLibrary."""

    def test_cx_bell_to_cz(self):
        """Verify we can translate a CX bell circuit to CZ,RX,RZ."""
        bell = QuantumCircuit(2)
        bell.h(0)
        bell.cx(0, 1)

        in_dag = circuit_to_dag(bell)
        out_dag = BasisTranslator(std_eqlib, ["cz", "rx", "rz"]).run(in_dag)

        self.assertTrue(set(out_dag.count_ops()).issubset(["cz", "rx", "rz"]))
        self.assertEqual(Operator(bell), Operator(dag_to_circuit(out_dag)))

    def test_cx_bell_to_iswap(self):
        """Verify we can translate a CX bell to iSwap,U3."""
        bell = QuantumCircuit(2)
        bell.h(0)
        bell.cx(0, 1)

        in_dag = circuit_to_dag(bell)
        out_dag = BasisTranslator(std_eqlib, ["iswap", "u"]).run(in_dag)

        self.assertTrue(set(out_dag.count_ops()).issubset(["iswap", "u"]))
        self.assertEqual(Operator(bell), Operator(dag_to_circuit(out_dag)))

    def test_cx_bell_to_ecr(self):
        """Verify we can translate a CX bell to ECR,U."""
        bell = QuantumCircuit(2)
        bell.h(0)
        bell.cx(0, 1)

        in_dag = circuit_to_dag(bell)
        out_dag = BasisTranslator(std_eqlib, ["ecr", "u"]).run(in_dag)

        qr = QuantumRegister(2, "q")
        expected = QuantumCircuit(2)
        expected.u(pi / 2, 0, pi, qr[0])
        expected.u(0, 0, -pi / 2, qr[0])
        expected.u(pi, 0, 0, qr[0])
        expected.u(pi / 2, -pi / 2, pi / 2, qr[1])
        expected.ecr(0, 1)
        expected_dag = circuit_to_dag(expected)

        self.assertEqual(out_dag, expected_dag)

    def test_global_phase(self):
        """Verify global phase preserved in basis translation"""
        circ = QuantumCircuit(1)
        gate_angle = pi / 5
        circ_angle = pi / 3
        circ.rz(gate_angle, 0)
        circ.global_phase = circ_angle
        in_dag = circuit_to_dag(circ)
        out_dag = BasisTranslator(std_eqlib, ["u1"]).run(in_dag)

        qr = QuantumRegister(1, "q")
        expected = QuantumCircuit(qr)
        expected.u1(gate_angle, qr)
        expected.global_phase = circ_angle - gate_angle / 2
        expected_dag = circuit_to_dag(expected)
        self.assertEqual(out_dag, expected_dag)
        self.assertAlmostEqual(
            float(out_dag.global_phase), float(expected_dag.global_phase), places=14
        )
        self.assertEqual(Operator(dag_to_circuit(out_dag)), Operator(expected))

    def test_condition_set_substitute_node(self):
        """Verify condition is set in BasisTranslator on substitute_node"""
        qr = QuantumRegister(2, "q")
        cr = ClassicalRegister(2, "c")
        circ = QuantumCircuit(qr, cr)
        circ.h(0)
        circ.cx(0, 1)
        circ.measure(1, 1)
        circ.h(0).c_if(cr, 1)
        circ_transpiled = transpile(
            circ, optimization_level=3, basis_gates=["cx", "id", "u1", "u2", "u3"]
        )
        qr = QuantumRegister(2, "q")
        cr = ClassicalRegister(2, "c")
        expected = QuantumCircuit(qr, cr)
        expected.u2(0, pi, 0)
        expected.cx(0, 1)
        expected.measure(1, 1)
        expected.u2(0, pi, 0).c_if(cr, 1)
        self.assertEqual(circ_transpiled, expected)

    def test_skip_target_basis_equivalences_1(self):
        """Test that BasisTranslator skips gates in the target_basis - #6085"""
<<<<<<< HEAD

=======
>>>>>>> 6d605a0d
        circ = QuantumCircuit()
        qasm_file = os.path.join(
            os.path.dirname(os.path.dirname(os.path.abspath(__file__))),
            "qasm",
            "TestBasisTranslator_skip_target.qasm",
        )
        circ = circ.from_qasm_file(qasm_file)
<<<<<<< HEAD

=======
>>>>>>> 6d605a0d
        circ_transpiled = transpile(
            circ,
            basis_gates=["id", "rz", "sx", "x", "cx"],
            seed_transpiler=42,
        )
        self.assertEqual(circ_transpiled.count_ops(), {"cx": 91, "rz": 66, "sx": 22})<|MERGE_RESOLUTION|>--- conflicted
+++ resolved
@@ -12,10 +12,7 @@
 
 
 """Test the BasisTranslator pass"""
-<<<<<<< HEAD
-
-=======
->>>>>>> 6d605a0d
+
 import os
 
 from numpy import pi
@@ -823,10 +820,6 @@
 
     def test_skip_target_basis_equivalences_1(self):
         """Test that BasisTranslator skips gates in the target_basis - #6085"""
-<<<<<<< HEAD
-
-=======
->>>>>>> 6d605a0d
         circ = QuantumCircuit()
         qasm_file = os.path.join(
             os.path.dirname(os.path.dirname(os.path.abspath(__file__))),
@@ -834,10 +827,6 @@
             "TestBasisTranslator_skip_target.qasm",
         )
         circ = circ.from_qasm_file(qasm_file)
-<<<<<<< HEAD
-
-=======
->>>>>>> 6d605a0d
         circ_transpiled = transpile(
             circ,
             basis_gates=["id", "rz", "sx", "x", "cx"],
