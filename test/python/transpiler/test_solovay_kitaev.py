--- conflicted
+++ resolved
@@ -328,13 +328,9 @@
         self.assertAlmostEqual(actual[2][1], 0.0)
 
     def test_solovay_kitaev_basic_gates_on_h_returns_circuit_h(self):
-<<<<<<< HEAD
-        """TODO"""
-=======
         """Test that ``SolovayKitaevDecomposition`` returns a circuit with an H-gate when
         it approximates the H-gate and the H-gate is in the basic gates."""
 
->>>>>>> 1f311026
         circuit = QuantumCircuit(1)
         circuit.h(0)
 
@@ -347,14 +343,9 @@
         decomposed_circuit = dag_to_circuit(decomposed_dag)
         self.assertTrue(circuit == decomposed_circuit)
 
-<<<<<<< HEAD
-    def test_solovay_kitaev_basic_gates_on_i_returns_circuit_i(self):
-        """TODO"""
-=======
     def test_solovay_kitaev_basic_gates_on_i_returns_empty_circuit(self):
         """Test that ``SolovayKitaevDecomposition`` returns an empty circuit when
         it approximates the I-gate."""
->>>>>>> 1f311026
         circuit = QuantumCircuit(1)
         circuit.i(0)
 
@@ -368,12 +359,8 @@
         self.assertTrue(QuantumCircuit(1) == decomposed_circuit)
 
     def test_solovay_kitaev_basic_gates_on_t_returns_circuit_t(self):
-<<<<<<< HEAD
-        """TODO"""
-=======
         """Test that ``SolovayKitaevDecomposition`` returns a circuit with a T-gate when
         it approximates the T-gate and the T-gate is in the basic gates."""
->>>>>>> 1f311026
         circuit = QuantumCircuit(1)
         circuit.t(0)
 
@@ -387,12 +374,8 @@
         self.assertTrue(circuit == decomposed_circuit)
 
     def test_solovay_kitaev_basic_gates_on_s_returns_circuit_s(self):
-<<<<<<< HEAD
-        """TODO"""
-=======
         """Test that ``SolovayKitaevDecomposition`` returns a circuit with an S-gate when
         it approximates the S-gate and the S-gate is in the basic gates."""
->>>>>>> 1f311026
         circuit = QuantumCircuit(1)
         circuit.s(0)
 
@@ -406,12 +389,8 @@
         self.assertTrue(circuit == decomposed_circuit)
 
     def test_solovay_kitaev_basic_gates_on_rxpi_returns_circuit_rxpi(self):
-<<<<<<< HEAD
-        """TODO"""
-=======
         """Test that ``SolovayKitaevDecomposition`` returns a circuit with an RX-gate when
         it approximates the RX-gate and the RX-gate is in the basic gates."""
->>>>>>> 1f311026
         circuit = QuantumCircuit(1)
         circuit.rx(math.pi, 0)
 
@@ -425,12 +404,8 @@
         self.assertTrue(circuit == decomposed_circuit)
 
     def test_solovay_kitaev_basic_gates_on_rypi_returns_circuit_rypi(self):
-<<<<<<< HEAD
-        """TODO"""
-=======
         """Test that ``SolovayKitaevDecomposition`` returns a circuit with an RY-gate when
         it approximates the RY-gate and the RY-gate is in the basic gates."""
->>>>>>> 1f311026
         circuit = QuantumCircuit(1)
         circuit.ry(math.pi, 0)
 
@@ -443,7 +418,6 @@
         decomposed_circuit = dag_to_circuit(decomposed_dag)
         self.assertTrue(circuit == decomposed_circuit)
 
-<<<<<<< HEAD
     def test_str_basis_gates(self):
         """Test specifying the basis gates by string works."""
         circuit = QuantumCircuit(1)
@@ -462,16 +436,11 @@
 
         self.assertEqual(discretized, reference)
 
-    @data(1, 2, 3, 4, 5)
-    def test_solovay_kitaev_converges(self, depth: int):
-        """TODO"""
-=======
     @data(2, 3, 4, 5)
     def test_solovay_kitaev_converges(self, depth: int):
         """Test that the SolovayKitaevDecomposition returns a circuit closer to the input gate
         when the depth increaes. """
 
->>>>>>> 1f311026
         circuit = QuantumCircuit(1)
         circuit.rx(0.8, 0)
         print(circuit.draw())
@@ -485,41 +454,12 @@
         decomposed_dag = synth.run(dag)
         decomposed_circuit = dag_to_circuit(decomposed_dag)
 
-<<<<<<< HEAD
-        decomposed_dag_plus_one = synth_plus_one.run(dag)
-        decomposed_circuit_plus_one = dag_to_circuit(decomposed_dag_plus_one)
-
-        self.assertLess(distance(Operator(circuit).data, Operator(decomposed_circuit).data),
-                        distance(Operator(circuit).data,
-                                 Operator(decomposed_circuit_plus_one).data))
-
-    def test_example_non_su2(self):
-        """@Lisa Example to show how to call the pass."""
-        circuit = QuantumCircuit(1)
-        circuit.rx(0.8, 0)
-
-        basic_gates = [HGate(), TGate(), SGate()]
-        synth = SolovayKitaevDecomposition(2, basic_gates)
-
-        dag = circuit_to_dag(circuit)
-        decomposed_dag = synth.run(dag)
-        decomposed_circuit = dag_to_circuit(decomposed_dag)
-
-        print(decomposed_circuit.draw())
-        print('Original')
-        print(Operator(circuit))
-        print('Synthesized')
-        print(Operator(decomposed_circuit))
-        self.assertLess(distance(Operator(circuit).data,
-                                 Operator(decomposed_circuit).data), 0.1)
-=======
         dag_plus_one = circuit_to_dag(circuit)
         decomposed_dag_plus_one = synth_plus_one.run(dag_plus_one)
         decomposed_circuit_plus_one = dag_to_circuit(decomposed_dag_plus_one)
 
         self.assertLess(distance(Operator(circuit).data, Operator(decomposed_circuit).data), distance(
             Operator(circuit).data, Operator(decomposed_circuit_plus_one).data))
->>>>>>> 1f311026
 
 
 @ddt
