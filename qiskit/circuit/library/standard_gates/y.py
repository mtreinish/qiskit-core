# This code is part of Qiskit.
#
# (C) Copyright IBM 2017.
#
# This code is licensed under the Apache License, Version 2.0. You may
# obtain a copy of this license in the LICENSE.txt file in the root directory
# of this source tree or at http://www.apache.org/licenses/LICENSE-2.0.
#
# Any modifications or derivative works of this code must retain this
# copyright notice, and modified files need to carry a notice indicating
# that they have been altered from the originals.

"""Y and CY gates."""

from math import pi
from typing import Optional, Union

# pylint: disable=cyclic-import
from qiskit.circuit.controlledgate import ControlledGate
from qiskit.circuit.singleton_gate import SingletonGate
from qiskit.circuit.quantumregister import QuantumRegister
from qiskit.circuit._utils import with_gate_array, with_controlled_gate_array

_Y_ARRAY = [[0, -1j], [1j, 0]]

<<<<<<< HEAD
class YGate(SingletonGate):
=======

@with_gate_array(_Y_ARRAY)
class YGate(Gate):
>>>>>>> f01b7ab8
    r"""The single-qubit Pauli-Y gate (:math:`\sigma_y`).

    Can be applied to a :class:`~qiskit.circuit.QuantumCircuit`
    with the :meth:`~qiskit.circuit.QuantumCircuit.y` method.

    **Matrix Representation:**

    .. math::

        Y = \begin{pmatrix}
                0 & -i \\
                i & 0
            \end{pmatrix}

    **Circuit symbol:**

    .. parsed-literal::

             ┌───┐
        q_0: ┤ Y ├
             └───┘

    Equivalent to a :math:`\pi` radian rotation about the Y axis.

    .. note::

        A global phase difference exists between the definitions of
        :math:`RY(\pi)` and :math:`Y`.

        .. math::

            RY(\pi) = \begin{pmatrix}
                        0 & -1 \\
                        1 & 0
                      \end{pmatrix}
                    = -i Y

    The gate is equivalent to a bit and phase flip.

    .. math::

        |0\rangle \rightarrow i|1\rangle \\
        |1\rangle \rightarrow -i|0\rangle
    """

    def __init__(self, label: Optional[str] = None, duration=None, unit=None, _condition=None):
        """Create new Y gate."""
        if unit is None:
            unit = "dt"
        super().__init__(
            "y", 1, [], label=label, _condition=_condition, duration=duration, unit=unit
        )

    def _define(self):
        # pylint: disable=cyclic-import
        from qiskit.circuit.quantumcircuit import QuantumCircuit
        from .u3 import U3Gate

        q = QuantumRegister(1, "q")
        qc = QuantumCircuit(q, name=self.name)
        rules = [(U3Gate(pi, pi / 2, pi / 2), [q[0]], [])]
        for instr, qargs, cargs in rules:
            qc._append(instr, qargs, cargs)

        self.definition = qc

    def control(
        self,
        num_ctrl_qubits: int = 1,
        label: Optional[str] = None,
        ctrl_state: Optional[Union[str, int]] = None,
    ):
        """Return a (multi-)controlled-Y gate.

        One control returns a CY gate.

        Args:
            num_ctrl_qubits (int): number of control qubits.
            label (str or None): An optional label for the gate [Default: None]
            ctrl_state (int or str or None): control state expressed as integer,
                string (e.g. '110'), or None. If None, use all 1s.

        Returns:
            ControlledGate: controlled version of this gate.
        """
        if num_ctrl_qubits == 1:
            gate = CYGate(label=label, ctrl_state=ctrl_state, _base_label=self.label)
            return gate
        return super().control(num_ctrl_qubits=num_ctrl_qubits, label=label, ctrl_state=ctrl_state)

    def inverse(self):
        r"""Return inverted Y gate (:math:`Y^{\dagger} = Y`)"""
        return YGate()  # self-inverse


@with_controlled_gate_array(_Y_ARRAY, num_ctrl_qubits=1)
class CYGate(ControlledGate):
    r"""Controlled-Y gate.

    Can be applied to a :class:`~qiskit.circuit.QuantumCircuit`
    with the :meth:`~qiskit.circuit.QuantumCircuit.cy` method.

    **Circuit symbol:**

    .. parsed-literal::

        q_0: ──■──
             ┌─┴─┐
        q_1: ┤ Y ├
             └───┘

    **Matrix representation:**

    .. math::

        CY\ q_0, q_1 =
        I \otimes |0 \rangle\langle 0| + Y \otimes |1 \rangle\langle 1|  =
            \begin{pmatrix}
                1 & 0 & 0 & 0 \\
                0 & 0 & 0 & -i \\
                0 & 0 & 1 & 0 \\
                0 & i & 0 & 0
            \end{pmatrix}


    .. note::

        In Qiskit's convention, higher qubit indices are more significant
        (little endian convention). In many textbooks, controlled gates are
        presented with the assumption of more significant qubits as control,
        which in our case would be q_1. Thus a textbook matrix for this
        gate will be:

        .. parsed-literal::
                 ┌───┐
            q_0: ┤ Y ├
                 └─┬─┘
            q_1: ──■──

        .. math::

            CY\ q_1, q_0 =
                |0 \rangle\langle 0| \otimes I + |1 \rangle\langle 1| \otimes Y =
                \begin{pmatrix}
                    1 & 0 & 0 & 0 \\
                    0 & 1 & 0 & 0 \\
                    0 & 0 & 0 & -i \\
                    0 & 0 & i & 0
                \end{pmatrix}

    """

    def __init__(
        self,
        label: Optional[str] = None,
        ctrl_state: Optional[Union[str, int]] = None,
        _base_label=None,
    ):
        """Create new CY gate."""
        super().__init__(
            "cy",
            2,
            [],
            num_ctrl_qubits=1,
            label=label,
            ctrl_state=ctrl_state,
            base_gate=YGate(label=_base_label),
        )

    def _define(self):
        """
        gate cy a,b { sdg b; cx a,b; s b; }
        """
        # pylint: disable=cyclic-import
        from qiskit.circuit.quantumcircuit import QuantumCircuit
        from .s import SGate, SdgGate
        from .x import CXGate

        q = QuantumRegister(2, "q")
        qc = QuantumCircuit(q, name=self.name)
        rules = [(SdgGate(), [q[1]], []), (CXGate(), [q[0], q[1]], []), (SGate(), [q[1]], [])]
        for instr, qargs, cargs in rules:
            qc._append(instr, qargs, cargs)

        self.definition = qc

    def inverse(self):
        """Return inverted CY gate (itself)."""
        return CYGate(ctrl_state=self.ctrl_state)  # self-inverse<|MERGE_RESOLUTION|>--- conflicted
+++ resolved
@@ -23,13 +23,9 @@
 
 _Y_ARRAY = [[0, -1j], [1j, 0]]
 
-<<<<<<< HEAD
+
+@with_gate_array(_Y_ARRAY)
 class YGate(SingletonGate):
-=======
-
-@with_gate_array(_Y_ARRAY)
-class YGate(Gate):
->>>>>>> f01b7ab8
     r"""The single-qubit Pauli-Y gate (:math:`\sigma_y`).
 
     Can be applied to a :class:`~qiskit.circuit.QuantumCircuit`
