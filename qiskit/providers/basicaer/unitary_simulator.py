--- conflicted
+++ resolved
@@ -19,8 +19,8 @@
 
     UnitarySimulator().run(run_input)
 
-Where the input is a either Qobj object (deprecated) or QuantumCircuit or a list of circuits and 
-the output is a BasicAerJob object, which can later be queried for the Result object. The result 
+Where the input is a either Qobj object (deprecated) or QuantumCircuit or a list of circuits and
+the output is a BasicAerJob object, which can later be queried for the Result object. The result
 will contain a 'unitary' data field, which is a 2**n x 2**n complex numpy array representing the
 circuit's unitary matrix.
 """
@@ -31,11 +31,7 @@
 
 import numpy as np
 
-<<<<<<< HEAD
 from qiskit.circuit.quantumcircuit import QuantumCircuit
-=======
-from qiskit.utils.multiprocessing import local_hardware_info
->>>>>>> 30bf727e
 from qiskit.providers.models import QasmBackendConfiguration
 from qiskit.providers.backend import BackendV1
 from qiskit.providers.options import Options
