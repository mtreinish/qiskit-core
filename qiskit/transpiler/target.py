# This code is part of Qiskit.
#
# (C) Copyright IBM 2021
#
# This code is licensed under the Apache License, Version 2.0. You may
# obtain a copy of this license in the LICENSE.txt file in the root directory
# of this source tree or at http://www.apache.org/licenses/LICENSE-2.0.
#
# Any modifications or derivative works of this code must retain this
# copyright notice, and modified files need to carry a notice indicating
# that they have been altered from the originals.

# pylint: disable=too-many-return-statements

"""
A target object represents the minimum set of information the transpiler needs
from a backend
"""
<<<<<<< HEAD

from __future__ import annotations

=======
import warnings
from typing import Union
>>>>>>> 19a293ef
from collections.abc import Mapping
from collections import defaultdict
import datetime
import io
import logging
import inspect
from typing import Optional, Dict, List, Any, Union

import rustworkx as rx

from qiskit.circuit.parameter import Parameter
from qiskit.circuit.library.standard_gates import get_standard_gate_name_mapping
from qiskit.pulse.instruction_schedule_map import InstructionScheduleMap
from qiskit.pulse.calibration_entries import CalibrationEntry, ScheduleDef
from qiskit.pulse.schedule import Schedule, ScheduleBlock
from qiskit.transpiler.coupling import CouplingMap
from qiskit.transpiler.exceptions import TranspilerError
from qiskit.transpiler.instruction_durations import InstructionDurations
from qiskit.transpiler.timing_constraints import TimingConstraints
<<<<<<< HEAD
from qiskit.providers.exceptions import BackendPropertyError
from qiskit.pulse.exceptions import PulseError
=======
from qiskit.utils.deprecation import deprecate_arguments
>>>>>>> 19a293ef

# import QubitProperties here to provide convenience alias for building a
# full target
from qiskit.providers.backend import QubitProperties  # pylint: disable=unused-import
from qiskit.providers.models.backendproperties import BackendProperties


logger = logging.getLogger(__name__)


class InstructionProperties:
    """A representation of the properties of a gate implementation.

    This class provides the optional properties that a backend can provide
    about an instruction. These represent the set that the transpiler can
    currently work with if present. However, if your backend provides additional
    properties for instructions you should subclass this to add additional
    custom attributes for those custom/additional properties by the backend.
    """

    __slots__ = ("duration", "error", "_calibration")

    def __init__(
        self,
        duration: float = None,
        error: float = None,
        calibration: Union[Schedule, ScheduleBlock, CalibrationEntry] = None,
    ):
        """Create a new ``InstructionProperties`` object

        Args:
            duration: The duration, in seconds, of the instruction on the
                specified set of qubits
            error: The average error rate for the instruction on the specified
                set of qubits.
            calibration: The pulse representation of the instruction.
        """
        self._calibration = None

        self.duration = duration
        self.error = error
        self.calibration = calibration

    @property
    def calibration(self):
        """The pulse representation of the instruction."""
        return self._calibration.get_schedule()

    @calibration.setter
    def calibration(self, calibration: Union[Schedule, ScheduleBlock, CalibrationEntry]):
        if isinstance(calibration, (Schedule, ScheduleBlock)):
            new_entry = ScheduleDef()
            new_entry.define(calibration)
        else:
            new_entry = calibration
        self._calibration = new_entry

    def __repr__(self):
        return (
            f"InstructionProperties(duration={self.duration}, error={self.error}"
            f", calibration={self._calibration})"
        )


class Target(Mapping):
    """
    The intent of the ``Target`` object is to inform Qiskit's compiler about
    the constraints of a particular backend so the compiler can compile an
    input circuit to something that works and is optimized for a device. It
    currently contains a description of instructions on a backend and their
    properties as well as some timing information. However, this exact
    interface may evolve over time as the needs of the compiler change. These
    changes will be done in a backwards compatible and controlled manner when
    they are made (either through versioning, subclassing, or mixins) to add
    on to the set of information exposed by a target.

    As a basic example, let's assume backend has two qubits, supports
    :class:`~qiskit.circuit.library.UGate` on both qubits and
    :class:`~qiskit.circuit.library.CXGate` in both directions. To model this
    you would create the target like::

        from qiskit.transpiler import Target, InstructionProperties
        from qiskit.circuit.library import UGate, CXGate
        from qiskit.circuit import Parameter

        gmap = Target()
        theta = Parameter('theta')
        phi = Parameter('phi')
        lam = Parameter('lambda')
        u_props = {
            (0,): InstructionProperties(duration=5.23e-8, error=0.00038115),
            (1,): InstructionProperties(duration=4.52e-8, error=0.00032115),
        }
        gmap.add_instruction(UGate(theta, phi, lam), u_props)
        cx_props = {
            (0,1): InstructionProperties(duration=5.23e-7, error=0.00098115),
            (1,0): InstructionProperties(duration=4.52e-7, error=0.00132115),
        }
        gmap.add_instruction(CXGate(), cx_props)

    Each instruction in the Target is indexed by a unique string name that uniquely
    identifies that instance of an :class:`~qiskit.circuit.Instruction` object in
    the Target. There is a 1:1 mapping between a name and an
    :class:`~qiskit.circuit.Instruction` instance in the target and each name must
    be unique. By default the name is the :attr:`~qiskit.circuit.Instruction.name`
    attribute of the instruction, but can be set to anything. This lets a single
    target have multiple instances of the same instruction class with different
    parameters. For example, if a backend target has two instances of an
    :class:`~qiskit.circuit.library.RXGate` one is parameterized over any theta
    while the other is tuned up for a theta of pi/6 you can add these by doing something
    like::

        import math

        from qiskit.transpiler import Target, InstructionProperties
        from qiskit.circuit.library import RXGate
        from qiskit.circuit import Parameter

        target = Target()
        theta = Parameter('theta')
        rx_props = {
            (0,): InstructionProperties(duration=5.23e-8, error=0.00038115),
        }
        target.add_instruction(RXGate(theta), rx_props)
        rx_30_props = {
            (0,): InstructionProperties(duration=1.74e-6, error=.00012)
        }
        target.add_instruction(RXGate(math.pi / 6), rx_30_props, name='rx_30')

    Then in the ``target`` object accessing by ``rx_30`` will get the fixed
    angle :class:`~qiskit.circuit.library.RXGate` while ``rx`` will get the
    parameterized :class:`~qiskit.circuit.library.RXGate`.

    .. note::

        This class assumes that qubit indices start at 0 and are a contiguous
        set if you want a submapping the bits will need to be reindexed in
        a new``Target`` object.

    .. note::

        This class only supports additions of gates, qargs, and qubits.
        If you need to remove one of these the best option is to iterate over
        an existing object and create a new subset (or use one of the methods
        to do this). The object internally caches different views and these
        would potentially be invalidated by removals.
    """

    __slots__ = (
        "num_qubits",
        "_gate_map",
        "_gate_name_map",
        "_qarg_gate_map",
        "description",
        "_coupling_graph",
        "_instruction_durations",
        "_instruction_schedule_map",
        "dt",
        "granularity",
        "min_length",
        "pulse_alignment",
        "acquire_alignment",
        "_non_global_basis",
        "_non_global_strict_basis",
        "qubit_properties",
        "_global_operations",
    )

    @deprecate_arguments({"aquire_alignment": "acquire_alignment"}, since="0.23.0")
    def __init__(
        self,
        description=None,
        num_qubits=0,
        dt=None,
        granularity=1,
        min_length=1,
        pulse_alignment=1,
        acquire_alignment=1,
        qubit_properties=None,
    ):
        """
        Create a new Target object

        Args:
            description (str): An optional string to describe the Target.
            num_qubits (int): An optional int to specify the number of qubits
                the backend target has. If not set it will be implicitly set
                based on the qargs when :meth:`~qiskit.Target.add_instruction`
                is called. Note this must be set if the backend target is for a
                noiseless simulator that doesn't have constraints on the
                instructions so the transpiler knows how many qubits are
                available.
            dt (float): The system time resolution of input signals in seconds
            granularity (int): An integer value representing minimum pulse gate
                resolution in units of ``dt``. A user-defined pulse gate should
                have duration of a multiple of this granularity value.
            min_length (int): An integer value representing minimum pulse gate
                length in units of ``dt``. A user-defined pulse gate should be
                longer than this length.
            pulse_alignment (int): An integer value representing a time
                resolution of gate instruction starting time. Gate instruction
                should start at time which is a multiple of the alignment
                value.
            acquire_alignment (int): An integer value representing a time
                resolution of measure instruction starting time. Measure
                instruction should start at time which is a multiple of the
                alignment value.
            qubit_properties (list): A list of :class:`~.QubitProperties`
                objects defining the characteristics of each qubit on the
                target device. If specified the length of this list must match
                the number of qubits in the target, where the index in the list
                matches the qubit number the properties are defined for. If some
                qubits don't have properties available you can set that entry to
                ``None``
        Raises:
            ValueError: If both ``num_qubits`` and ``qubit_properties`` are both
            defined and the value of ``num_qubits`` differs from the length of
            ``qubit_properties``.
        """
        self.num_qubits = num_qubits
        # A mapping of gate name -> gate instance
        self._gate_name_map = {}
        # A nested mapping of gate name -> qargs -> properties
        self._gate_map = {}
        # A mapping of number of qubits to set of op names which are global
        self._global_operations = defaultdict(set)
        # A mapping of qarg -> set(gate name)
        self._qarg_gate_map = defaultdict(set)
        self.dt = dt
        self.description = description
        self._coupling_graph = None
        self._instruction_durations = None
        self._instruction_schedule_map = None
        self.granularity = granularity
        self.min_length = min_length
        self.pulse_alignment = pulse_alignment
        self.acquire_alignment = acquire_alignment
        self._non_global_basis = None
        self._non_global_strict_basis = None
        if qubit_properties is not None:
            if not self.num_qubits:
                self.num_qubits = len(qubit_properties)
            else:
                if self.num_qubits != len(qubit_properties):
                    raise ValueError(
                        "The value of num_qubits specified does not match the "
                        "length of the input qubit_properties list"
                    )
        self.qubit_properties = qubit_properties

    def add_instruction(self, instruction, properties=None, name=None):
        """Add a new instruction to the :class:`~qiskit.transpiler.Target`

        As ``Target`` objects are strictly additive this is the primary method
        for modifying a ``Target``. Typically you will use this to fully populate
        a ``Target`` before using it in :class:`~qiskit.providers.BackendV2`. For
        example::

            from qiskit.circuit.library import CXGate
            from qiskit.transpiler import Target, InstructionProperties

            target = Target()
            cx_properties = {
                (0, 1): None,
                (1, 0): None,
                (0, 2): None,
                (2, 0): None,
                (0, 3): None,
                (2, 3): None,
                (3, 0): None,
                (3, 2): None
            }
            target.add_instruction(CXGate(), cx_properties)

        Will add a :class:`~qiskit.circuit.library.CXGate` to the target with no
        properties (duration, error, etc) with the coupling edge list:
        ``(0, 1), (1, 0), (0, 2), (2, 0), (0, 3), (2, 3), (3, 0), (3, 2)``. If
        there are properties available for the instruction you can replace the
        ``None`` value in the properties dictionary with an
        :class:`~qiskit.transpiler.InstructionProperties` object. This pattern
        is repeated for each :class:`~qiskit.circuit.Instruction` the target
        supports.

        Args:
            instruction (qiskit.circuit.Instruction): The operation object to add to the map. If it's
                paramerterized any value of the parameter can be set. Optionally for variable width
                instructions (such as control flow operations such as :class:`~.ForLoop` or
                :class:`~MCXGate`) you can specify the class. If the class is specified than the
                ``name`` argument must be specified. When a class is used the gate is treated as global
                and not having any properties set.
            properties (dict): A dictionary of qarg entries to an
                :class:`~qiskit.transpiler.InstructionProperties` object for that
                instruction implementation on the backend. Properties are optional
                for any instruction implementation, if there are no
                :class:`~qiskit.transpiler.InstructionProperties` available for the
                backend the value can be None. If there are no constraints on the
                instruction (as in a noisless/ideal simulation) this can be set to
                ``{None, None}`` which will indicate it runs on all qubits (or all
                available permutations of qubits for multi-qubit gates). The first
                ``None`` indicates it applies to all qubits and the second ``None``
                indicates there are no
                :class:`~qiskit.transpiler.InstructionProperties` for the
                instruction. By default, if properties is not set it is equivalent to
                passing ``{None: None}``.
            name (str): An optional name to use for identifying the instruction. If not
                specified the :attr:`~qiskit.circuit.Instruction.name` attribute
                of ``gate`` will be used. All gates in the ``Target`` need unique
                names. Backends can differentiate between different
                parameterizations of a single gate by providing a unique name for
                each (e.g. `"rx30"`, `"rx60", ``"rx90"`` similar to the example in the
                documentation for the :class:`~qiskit.transpiler.Target` class).
        Raises:
            AttributeError: If gate is already in map
            TranspilerError: If an operation class is passed in for ``instruction`` and no name
                is specified or ``properties`` is set.
        """
        is_class = inspect.isclass(instruction)
        if not is_class:
            instruction_name = name or instruction.name
        else:
            # Invalid to have class input without a name with characters set "" is not a valid name
            if not name:
                raise TranspilerError(
                    "A name must be specified when defining a supported global operation by class"
                )
            if properties is not None:
                raise TranspilerError(
                    "An instruction added globally by class can't have properties set."
                )
            instruction_name = name
        if properties is None:
            properties = {None: None}
        if instruction_name in self._gate_map:
            raise AttributeError("Instruction %s is already in the target" % instruction_name)
        self._gate_name_map[instruction_name] = instruction
        if is_class:
            qargs_val = {None: None}
        else:
            if None in properties:
                self._global_operations[instruction.num_qubits].add(instruction_name)
            qargs_val = {}
            for qarg in properties:
                if qarg is not None and len(qarg) != instruction.num_qubits:
                    raise TranspilerError(
                        f"The number of qubits for {instruction} does not match the number "
                        f"of qubits in the properties dictionary: {qarg}"
                    )
                if qarg is not None:
                    self.num_qubits = max(self.num_qubits, max(qarg) + 1)
                qargs_val[qarg] = properties[qarg]
                self._qarg_gate_map[qarg].add(instruction_name)
        self._gate_map[instruction_name] = qargs_val
        self._coupling_graph = None
        self._instruction_durations = None
        self._instruction_schedule_map = None
        self._non_global_basis = None
        self._non_global_strict_basis = None

    def update_instruction_properties(self, instruction, qargs, properties):
        """Update the property object for an instruction qarg pair already in the Target

        Args:
            instruction (str): The instruction name to update
            qargs (tuple): The qargs to update the properties of
            properties (InstructionProperties): The properties to set for this nstruction
        Raises:
            KeyError: If ``instruction`` or ``qarg`` are not in the target
        """
        if instruction not in self._gate_map:
            raise KeyError(f"Provided instruction: '{instruction}' not in this Target")
        if qargs not in self._gate_map[instruction]:
            raise KeyError(f"Provided qarg: '{qargs}' not in this Target for {instruction}")
        self._gate_map[instruction][qargs] = properties
        self._instruction_durations = None
        self._instruction_schedule_map = None

    def update_from_instruction_schedule_map(self, inst_map, inst_name_map=None, error_dict=None):
        """Update the target from an instruction schedule map.

        If the input instruction schedule map contains new instructions not in
        the target they will be added. However if it contains additional qargs
        for an existing instruction in the target it will error.

        Args:
            inst_map (InstructionScheduleMap): The instruction
            inst_name_map (dict): An optional dictionary that maps any
                instruction name in ``inst_map`` to an instruction object
            error_dict (dict): A dictionary of errors of the form::

                {gate_name: {qarg: error}}

            for example::

                {'rx': {(0, ): 1.4e-4, (1, ): 1.2e-4}}

            For each entry in the ``inst_map`` if ``error_dict`` is defined
            a when updating the ``Target`` the error value will be pulled from
            this dictionary. If one is not found in ``error_dict`` then
            ``None`` will be used.

        Raises:
            ValueError: If ``inst_map`` contains new instructions and
                ``inst_name_map`` isn't specified
            KeyError: If a ``inst_map`` contains a qarg for an instruction
                that's not in the target
        """
        for inst in inst_map.instructions:
            out_props = {}
            for qarg in inst_map.qubits_with_instruction(inst):
                sched = inst_map.get(inst, qarg)
                val = InstructionProperties(calibration=sched)
                try:
                    qarg = tuple(qarg)
                except TypeError:
                    qarg = (qarg,)
                if inst in self._gate_map:
                    if self.dt is not None:
                        val.duration = sched.duration * self.dt
                    else:
                        val.duration = None
                    if error_dict is not None:
                        error_inst = error_dict.get(inst)
                        if error_inst:
                            error = error_inst.get(qarg)
                            val.error = error
                        else:
                            val.error = None
                    else:
                        val.error = None
                out_props[qarg] = val
            if inst not in self._gate_map:
                if inst_name_map is not None:
                    self.add_instruction(inst_name_map[inst], out_props, name=inst)
                else:
                    raise ValueError(
                        "An inst_name_map kwarg must be specified to add new "
                        "instructions from an InstructionScheduleMap"
                    )
            else:
                for qarg, prop in out_props.items():
                    self.update_instruction_properties(inst, qarg, prop)

    @property
    def qargs(self):
        """The set of qargs in the target."""
        qargs = set(self._qarg_gate_map)
        if len(qargs) == 1 and next(iter(qargs)) is None:
            return None
        return qargs

    def qargs_for_operation_name(self, operation):
        """Get the qargs for a given operation name

        Args:
           operation (str): The operation name to get qargs for
        Returns:
            set: The set of qargs the gate instance applies to.
        """
        if None in self._gate_map[operation]:
            return None
        return self._gate_map[operation].keys()

    def durations(self):
        """Get an InstructionDurations object from the target

        Returns:
            InstructionDurations: The instruction duration represented in the
                target
        """
        if self._instruction_durations is not None:
            return self._instruction_durations
        out_durations = []
        for instruction, props_map in self._gate_map.items():
            for qarg, properties in props_map.items():
                if properties is not None and properties.duration is not None:
                    out_durations.append((instruction, list(qarg), properties.duration, "s"))
        self._instruction_durations = InstructionDurations(out_durations, dt=self.dt)
        return self._instruction_durations

    def timing_constraints(self):
        """Get an :class:`~qiskit.transpiler.TimingConstraints` object from the target

        Returns:
            TimingConstraints: The timing constraints represented in the Target
        """
        return TimingConstraints(
            self.granularity, self.min_length, self.pulse_alignment, self.acquire_alignment
        )

    def instruction_schedule_map(self):
        """Return an :class:`~qiskit.pulse.InstructionScheduleMap` for the
        instructions in the target with a pulse schedule defined.

        Returns:
            InstructionScheduleMap: The instruction schedule map for the
            instructions in this target with a pulse schedule defined.
        """
        if self._instruction_schedule_map is not None:
            return self._instruction_schedule_map
        out_inst_schedule_map = InstructionScheduleMap()
        for instruction, qargs in self._gate_map.items():
            for qarg, properties in qargs.items():
                # Directly getting CalibrationEntry not to invoke .get_schedule().
                # This keeps PulseQobjDef un-parsed.
                cal_entry = getattr(properties, "_calibration", None)
                if cal_entry is not None:
                    # Use fast-path to add entries to the inst map.
                    out_inst_schedule_map._add(instruction, qarg, cal_entry)
        self._instruction_schedule_map = out_inst_schedule_map
        return out_inst_schedule_map

    def operation_from_name(self, instruction):
        """Get the operation class object for a given name

        Args:
            instruction (str): The instruction name to get the
                :class:`~qiskit.circuit.Instruction` instance for
        Returns:
            qiskit.circuit.Instruction: The Instruction instance corresponding to the
            name. This also can also be the class for globally defined variable with
            operations.
        """
        return self._gate_name_map[instruction]

    def operations_for_qargs(self, qargs):
        """Get the operation class object for a specified qargs tuple

        Args:
            qargs (tuple): A qargs tuple of the qubits to get the gates that apply
                to it. For example, ``(0,)`` will return the set of all
                instructions that apply to qubit 0. If set to ``None`` this will
                return any globally defined operations in the target.
        Returns:
            list: The list of :class:`~qiskit.circuit.Instruction` instances
            that apply to the specified qarg. This may also be a class if
            a variable width operation is globally defined.

        Raises:
            KeyError: If qargs is not in target
        """
        if qargs is not None and any(x not in range(0, self.num_qubits) for x in qargs):
            raise KeyError(f"{qargs} not in target.")
        res = [self._gate_name_map[x] for x in self._qarg_gate_map[qargs]]
        if qargs is not None:
            res += self._global_operations.get(len(qargs), list())
        for op in self._gate_name_map.values():
            if inspect.isclass(op):
                res.append(op)
        if not res:
            raise KeyError(f"{qargs} not in target.")
        return list(res)

    def operation_names_for_qargs(self, qargs):
        """Get the operation names for a specified qargs tuple

        Args:
            qargs (tuple): A qargs tuple of the qubits to get the gates that apply
                to it. For example, ``(0,)`` will return the set of all
                instructions that apply to qubit 0. If set to ``None`` this will
                return the names for any globally defined operations in the target.
        Returns:
            set: The set of operation names that apply to the specified
            `qargs``.

        Raises:
            KeyError: If qargs is not in target
        """
        if qargs is not None and any(x not in range(0, self.num_qubits) for x in qargs):
            raise KeyError(f"{qargs} not in target.")
        res = self._qarg_gate_map.get(qargs, set())
        if qargs is not None:
            res.update(self._global_operations.get(len(qargs), set()))
        for name, op in self._gate_name_map.items():
            if inspect.isclass(op):
                res.add(name)
        if not res:
            raise KeyError(f"{qargs} not in target.")
        return res

    def instruction_supported(
        self, operation_name=None, qargs=None, operation_class=None, parameters=None
    ):
        """Return whether the instruction (operation + qubits) is supported by the target

        Args:
            operation_name (str): The name of the operation for the instruction. Either
                this or ``operation_class`` must be specified, if both are specified
                ``operation_class`` will take priority and this argument will be ignored.
            qargs (tuple): The tuple of qubit indices for the instruction. If this is
                not specified then this method will return ``True`` if the specified
                operation is supported on any qubits. The typical application will
                always have this set (otherwise it's the same as just checking if the
                target contains the operation). Normally you would not set this argument
                if you wanted to check more generally that the target supports an operation
                with the ``parameters`` on any qubits.
            operation_class (qiskit.circuit.Instruction): The operation class to check whether
                the target supports a particular operation by class rather
                than by name. This lookup is more expensive as it needs to
                iterate over all operations in the target instead of just a
                single lookup. If this is specified it will supersede the
                ``operation_name`` argument. The typical use case for this
                operation is to check whether a specific variant of an operation
                is supported on the backend. For example, if you wanted to
                check whether a :class:`~.RXGate` was supported on a specific
                qubit with a fixed angle. That fixed angle variant will
                typically have a name different than the object's
                :attr:`~.Instruction.name` attribute (``"rx"``) in the target.
                This can be used to check if any instances of the class are
                available in such a case.
            parameters (list): A list of parameters to check if the target
                supports them on the specified qubits. If the instruction
                supports the parameter values specified in the list on the
                operation and qargs specified this will return ``True`` but
                if the parameters are not supported on the specified
                instruction it will return ``False``. If this argument is not
                specified this method will return ``True`` if the instruction
                is supported independent of the instruction parameters. If
                specified with any :class:`~.Parameter` objects in the list,
                that entry will be treated as supporting any value, however parameter names
                will not be checked (for example if an operation in the target
                is listed as parameterized with ``"theta"`` and ``"phi"`` is
                passed into this function that will return ``True``). For
                example, if called with::

                    parameters = [Parameter("theta")]
                    target.instruction_supported("rx", (0,), parameters=parameters)

                will return ``True`` if an :class:`~.RXGate` is suporrted on qubit 0
                that will accept any parameter. If you need to check for a fixed numeric
                value parameter this argument is typically paired with the ``operation_class``
                argument. For example::

                    target.instruction_supported("rx", (0,), RXGate, parameters=[pi / 4])

                will return ``True`` if an RXGate(pi/4) exists on qubit 0.

        Returns:
            bool: Returns ``True`` if the instruction is supported and ``False`` if it isn't.

        """

        def check_obj_params(parameters, obj):
            for index, param in enumerate(parameters):
                if isinstance(param, Parameter) and not isinstance(obj.params[index], Parameter):
                    return False
                if param != obj.params[index] and not isinstance(obj.params[index], Parameter):
                    return False
            return True

        # Case a list if passed in by mistake
        if qargs is not None:
            qargs = tuple(qargs)
        if operation_class is not None:
            for op_name, obj in self._gate_name_map.items():
                if inspect.isclass(obj):
                    if obj != operation_class:
                        continue
                    # If no qargs a operation class is supported
                    if qargs is None:
                        return True
                    # If qargs set then validate no duplicates and all indices are valid on device
                    elif all(qarg <= self.num_qubits for qarg in qargs) and len(set(qargs)) == len(
                        qargs
                    ):
                        return True
                    else:
                        return False

                if isinstance(obj, operation_class):
                    if parameters is not None:
                        if len(parameters) != len(obj.params):
                            continue
                        if not check_obj_params(parameters, obj):
                            continue
                    if qargs is None:
                        return True
                    if qargs in self._gate_map[op_name]:
                        return True
                    if self._gate_map[op_name] is None or None in self._gate_map[op_name]:
                        return self._gate_name_map[op_name].num_qubits == len(qargs) and all(
                            x < self.num_qubits for x in qargs
                        )
            return False
        if operation_name in self._gate_map:
            if parameters is not None:
                obj = self._gate_name_map[operation_name]
                if inspect.isclass(obj):
                    # The parameters argument was set and the operation_name specified is
                    # defined as a globally supported class in the target. This means
                    # there is no available validation (including whether the specified
                    # operation supports parameters), the returned value will not factor
                    # in the argument `parameters`,

                    # If no qargs a operation class is supported
                    if qargs is None:
                        return True
                    # If qargs set then validate no duplicates and all indices are valid on device
                    elif all(qarg <= self.num_qubits for qarg in qargs) and len(set(qargs)) == len(
                        qargs
                    ):
                        return True
                    else:
                        return False
                if len(parameters) != len(obj.params):
                    return False
                for index, param in enumerate(parameters):
                    matching_param = False
                    if isinstance(obj.params[index], Parameter):
                        matching_param = True
                    elif param == obj.params[index]:
                        matching_param = True
                    if not matching_param:
                        return False
                return True
            if qargs is None:
                return True
            if qargs in self._gate_map[operation_name]:
                return True
            if self._gate_map[operation_name] is None or None in self._gate_map[operation_name]:
                obj = self._gate_name_map[operation_name]
                if inspect.isclass(obj):
                    if qargs is None:
                        return True
                    # If qargs set then validate no duplicates and all indices are valid on device
                    elif all(qarg <= self.num_qubits for qarg in qargs) and len(set(qargs)) == len(
                        qargs
                    ):
                        return True
                    else:
                        return False
                else:
                    return self._gate_name_map[operation_name].num_qubits == len(qargs) and all(
                        x < self.num_qubits for x in qargs
                    )
        return False

    @property
    def operation_names(self):
        """Get the operation names in the target."""
        return self._gate_map.keys()

    @property
    def operations(self):
        """Get the operation class objects in the target."""
        return list(self._gate_name_map.values())

    @property
    def instructions(self):
        """Get the list of tuples ``(:class:`~qiskit.circuit.Instruction`, (qargs))``
        for the target

        For globally defined variable width operations the tuple will be of the form
        ``(class, None)`` where class is the actual operation class that
        is globally defined.
        """
        return [
            (self._gate_name_map[op], qarg) for op in self._gate_map for qarg in self._gate_map[op]
        ]

    def instruction_properties(self, index):
        """Get the instruction properties for a specific instruction tuple

        This method is to be used in conjunction with the
        :attr:`~qiskit.transpiler.Target.instructions` attribute of a
        :class:`~qiskit.transpiler.Target` object. You can use this method to quickly
        get the instruction properties for an element of
        :attr:`~qiskit.transpiler.Target.instructions` by using the index in that list.
        However, if you're not working with :attr:`~qiskit.transpiler.Target.instructions`
        directly it is likely more efficient to access the target directly via the name
        and qubits to get the instruction properties. For example, if
        :attr:`~qiskit.transpiler.Target.instructions` returned::

            [(XGate(), (0,)), (XGate(), (1,))]

        you could get the properties of the ``XGate`` on qubit 1 with::

            props = target.instruction_properties(1)

        but just accessing it directly via the name would be more efficient::

            props = target['x'][(1,)]

        (assuming the ``XGate``'s canonical name in the target is ``'x'``)
        This is especially true for larger targets as this will scale worse with the number
        of instruction tuples in a target.

        Args:
            index (int): The index of the instruction tuple from the
                :attr:`~qiskit.transpiler.Target.instructions` attribute. For, example
                if you want the properties from the third element in
                :attr:`~qiskit.transpiler.Target.instructions` you would set this to be ``2``.
        Returns:
            InstructionProperties: The instruction properties for the specified instruction tuple
        """
        instruction_properties = [
            inst_props for op in self._gate_map for _, inst_props in self._gate_map[op].items()
        ]
        return instruction_properties[index]

    def _build_coupling_graph(self):
        self._coupling_graph = rx.PyDiGraph(multigraph=False)
        self._coupling_graph.add_nodes_from([{} for _ in range(self.num_qubits)])
        for gate, qarg_map in self._gate_map.items():
            if qarg_map is None:
                if self._gate_name_map[gate].num_qubits == 2:
                    self._coupling_graph = None
                    return
                continue
            for qarg, properties in qarg_map.items():
                if qarg is None:
                    if self._gate_name_map[gate].num_qubits == 2:
                        self._coupling_graph = None
                        return
                    continue
                if len(qarg) == 1:
                    self._coupling_graph[qarg[0]] = properties
                elif len(qarg) == 2:
                    try:
                        edge_data = self._coupling_graph.get_edge_data(*qarg)
                        edge_data[gate] = properties
                    except rx.NoEdgeBetweenNodes:
                        self._coupling_graph.add_edge(*qarg, {gate: properties})
        if self._coupling_graph.num_edges() == 0 and any(x is None for x in self._qarg_gate_map):
            self._coupling_graph = None

    def build_coupling_map(self, two_q_gate=None):
        """Get a :class:`~qiskit.transpiler.CouplingMap` from this target.

        If there is a mix of two qubit operations that have a connectivity
        constraint and those that are globally defined this will also return
        ``None`` because the globally connectivity means there is no contstraint
        on the target. If you wish to see the constraints of the two qubit
        operations that have constraints you should use the ``two_q_gate``
        argument to limit the output to the gates which have a constraint.

        Args:
            two_q_gate (str): An optional gate name for a two qubit gate in
                the Target to generate the coupling map for. If specified the
                output coupling map will only have edges between qubits where
                this gate is present.
        Returns:
            CouplingMap: The :class:`~qiskit.transpiler.CouplingMap` object
                for this target. If there are no connectivity constraints in
                the target this will return ``None``.

        Raises:
            ValueError: If a non-two qubit gate is passed in for ``two_q_gate``.
            IndexError: If an Instruction not in the Target is passed in for
                ``two_q_gate``.
        """
        if self.qargs is None:
            return None
        if None not in self.qargs and any(len(x) > 2 for x in self.qargs):
            logger.warning(
                "This Target object contains multiqubit gates that "
                "operate on > 2 qubits. This will not be reflected in "
                "the output coupling map."
            )

        if two_q_gate is not None:
            coupling_graph = rx.PyDiGraph(multigraph=False)
            coupling_graph.add_nodes_from(list(None for _ in range(self.num_qubits)))
            for qargs, properties in self._gate_map[two_q_gate].items():
                if len(qargs) != 2:
                    raise ValueError(
                        "Specified two_q_gate: %s is not a 2 qubit instruction" % two_q_gate
                    )
                coupling_graph.add_edge(*qargs, {two_q_gate: properties})
            cmap = CouplingMap()
            cmap.graph = coupling_graph
            return cmap
        if self._coupling_graph is None:
            self._build_coupling_graph()
        # if there is no connectivity constraints in the coupling graph treat it as not
        # existing and return
        if self._coupling_graph is not None:
            cmap = CouplingMap()
            cmap.graph = self._coupling_graph
            return cmap
        else:
            return None

    @property
    def physical_qubits(self):
        """Returns a sorted list of physical_qubits"""
        return list(range(self.num_qubits))

    def get_non_global_operation_names(self, strict_direction=False):
        """Return the non-global operation names for the target

        The non-global operations are those in the target which don't apply
        on all qubits (for single qubit operations) or all multiqubit qargs
        (for multi-qubit operations).

        Args:
            strict_direction (bool): If set to ``True`` the multi-qubit
                operations considered as non-global respect the strict
                direction (or order of qubits in the qargs is signifcant). For
                example, if ``cx`` is defined on ``(0, 1)`` and ``ecr`` is
                defined over ``(1, 0)`` by default neither would be considered
                non-global, but if ``strict_direction`` is set ``True`` both
                ``cx`` and ``ecr`` would be returned.

        Returns:
            List[str]: A list of operation names for operations that aren't global in this target
        """
        if strict_direction:
            if self._non_global_strict_basis is not None:
                return self._non_global_strict_basis
            search_set = self._qarg_gate_map.keys()
        else:
            if self._non_global_basis is not None:
                return self._non_global_basis

            search_set = {
                frozenset(qarg)
                for qarg in self._qarg_gate_map
                if qarg is not None and len(qarg) != 1
            }
        incomplete_basis_gates = []
        size_dict = defaultdict(int)
        size_dict[1] = self.num_qubits
        for qarg in search_set:
            if qarg is None or len(qarg) == 1:
                continue
            size_dict[len(qarg)] += 1
        for inst, qargs in self._gate_map.items():
            qarg_sample = next(iter(qargs))
            if qarg_sample is None:
                continue
            if not strict_direction:
                qargs = {frozenset(qarg) for qarg in qargs}
            if len(qargs) != size_dict[len(qarg_sample)]:
                incomplete_basis_gates.append(inst)
        if strict_direction:
            self._non_global_strict_basis = incomplete_basis_gates
        else:
            self._non_global_basis = incomplete_basis_gates
        return incomplete_basis_gates

    @property
    def aquire_alignment(self):
        """Alias of deprecated name. This will be removed."""
        warnings.warn(
            "aquire_alignment is deprecated. Use acquire_alignment instead.", DeprecationWarning
        )
        return self.acquire_alignment

    @aquire_alignment.setter
    def aquire_alignment(self, new_value: int):
        """Alias of deprecated name. This will be removed."""
        warnings.warn(
            "aquire_alignment is deprecated. Use acquire_alignment instead.", DeprecationWarning
        )
        self.acquire_alignment = new_value

    def __iter__(self):
        return iter(self._gate_map)

    def __getitem__(self, key):
        return self._gate_map[key]

    def __len__(self):
        return len(self._gate_map)

    def __contains__(self, item):
        return item in self._gate_map

    def keys(self):
        return self._gate_map.keys()

    def values(self):
        return self._gate_map.values()

    def items(self):
        return self._gate_map.items()

    def __str__(self):
        output = io.StringIO()
        if self.description is not None:
            output.write(f"Target: {self.description}\n")
        else:
            output.write("Target\n")
        output.write(f"Number of qubits: {self.num_qubits}\n")
        output.write("Instructions:\n")
        for inst, qarg_props in self._gate_map.items():
            output.write(f"\t{inst}\n")
            for qarg, props in qarg_props.items():
                if qarg is None:
                    continue
                if props is None:
                    output.write(f"\t\t{qarg}\n")
                    continue
                prop_str_pieces = [f"\t\t{qarg}:\n"]
                duration = getattr(props, "duration", None)
                if duration is not None:
                    prop_str_pieces.append(f"\t\t\tDuration: {duration} sec.\n")
                error = getattr(props, "error", None)
                if error is not None:
                    prop_str_pieces.append(f"\t\t\tError Rate: {error}\n")
                schedule = getattr(props, "_calibration", None)
                if schedule is not None:
                    prop_str_pieces.append("\t\t\tWith pulse schedule calibration\n")
                extra_props = getattr(props, "properties", None)
                if extra_props is not None:
                    extra_props_pieces = [
                        f"\t\t\t\t{key}: {value}\n" for key, value in extra_props.items()
                    ]
                    extra_props_str = "".join(extra_props_pieces)
                    prop_str_pieces.append(f"\t\t\tExtra properties:\n{extra_props_str}\n")
                output.write("".join(prop_str_pieces))
        return output.getvalue()

    @classmethod
    def from_configuration(
        cls,
        basis_gates: List[str],
        num_qubits: Optional[int] = None,
        coupling_map: Optional[CouplingMap] = None,
        inst_map: Optional[InstructionScheduleMap] = None,
        backend_properties: Optional[BackendProperties] = None,
        instruction_durations: Optional[InstructionDurations] = None,
        dt: Optional[float] = None,
        timing_constraints: Optional[TimingConstraints] = None,
        custom_name_mapping: Optional[Dict[str, Any]] = None,
    ) -> Target:
        """Create a target object from the individual global configuration

        Prior to the creation of the :class:`~.Target` class, the constraints
        of a backend were represented by a collection of different objects
        which combined represent a subset of the information contained in
        the :class:`~.Target`. This function provides a simple interface
        to convert those separate objects to a :class:`~.Target`.

        This constructor will use the input from ``basis_gates``, ``num_qubits``,
        and ``coupling_map`` to build a base model of the backend and the
        ``instruction_durations``, ``backend_properties``, and ``inst_map`` inputs
        are then queried (in that order) based on that model to look up the properties
        of each instruction and qubit. If there is an inconsistency between the inputs
        any extra or conflicting information present in ``instruction_durations``,
        ``backend_properties``, or ``inst_map`` will be ignored.

        Args:
            basis_gates: The list of basis gate names for the backend. For the
                target to be created these names must either be in the output
                from :func:~.get_standard_gate_name_mapping` or present in the
                specified ``custom_name_mapping`` argument.
            num_qubits: The number of qubits supported on the backend.
            coupling_map: The coupling map representing connectivity constraints
                on the backend. If specified all gates from ``basis_gates`` will
                be supported on all qubits (or pairs of qubits).
            inst_map: The instruction schedule map representing the pulse
               :class:`~.Schedule` definitions for each instruction. If this
               is specified ``coupling_map`` must be specified. The
               ``coupling_map`` is used as the source of truth for connectivity
               and if ``inst_map`` is used the schedule is looked up based
               on the instuctions from the pair of ``basis_gates`` and
               ``coupling_map``
            backend_properties: The :class:`~.BackendProperties` object which is
                used for instruction properties and qubit properties.
                If specified and instruction properties are intended to be used
                then the ``coupling_map`` argument must be specified. This is
                only used to lookup error rates and durations (unless
                ``instruction_durations`` is specified which would take
                precedence) for instructions specified via ``coupling_map`` and
                ``basis_gates``.
            instruction_durations: Optional instruction durations for instructions.
            dt: The system time resolution of input signals in seconds
            timing_constraints: Optional timing constraints to include in the
                :class:`~.Target`
            custom_name_mapping: An optional dictionary that maps custom gate/operation names in
                ``basis_gates`` to an :class:`~.Operation` object representing that
                gate/operation. By default most standard gates names are mapped to the
                standard gate object from :mod:`qiskit.circuit.library` this only needs
                to be specified if the input ``basis_gates`` defines gates in names outside
                that set.

        Returns:
            Target: the target built from the input configuration

        Raises:
            TranspilerError: If the input basis gates contain > 2 qubits and ``coupling_map`` is
            specified.
            KeyError: If no mappign is available for a specified ``basis_gate``.
        """
        granularity = 1
        min_length = 1
        pulse_alignment = 1
        acquire_alignment = 1
        if timing_constraints is not None:
            granularity = timing_constraints.granularity
            min_length = timing_constraints.min_length
            pulse_alignment = timing_constraints.pulse_alignment
            acquire_alignment = timing_constraints.acquire_alignment

        qubit_properties = None
        if backend_properties is not None:
            # pylint: disable=cyclic-import
            from qiskit.providers.backend_compat import qubit_props_list_from_props

            qubit_properties = qubit_props_list_from_props(properties=backend_properties)

        target = cls(
            num_qubits=num_qubits,
            dt=dt,
            granularity=granularity,
            min_length=min_length,
            pulse_alignment=pulse_alignment,
            aquire_alignment=acquire_alignment,
            qubit_properties=qubit_properties,
        )
        name_mapping = get_standard_gate_name_mapping()
        if custom_name_mapping is not None:
            name_mapping.update(custom_name_mapping)

        if coupling_map is None:
            for gate in basis_gates:
                if gate not in name_mapping:
                    raise KeyError(
                        f"The specified basis gate: {gate} is not present in the standard gate "
                        "names or a provided custom_name_mapping"
                    )
                target.add_instruction(name_mapping[gate], name=gate)
        else:
            one_qubit_gates = []
            two_qubit_gates = []
            global_ideal_variable_width_gates = []  # pylint: disable=invalid-name
            if num_qubits is None:
                num_qubits = len(coupling_map.graph)
            for gate in basis_gates:
                if gate not in name_mapping:
                    raise KeyError(
                        f"The specified basis gate: {gate} is not present in the standard gate "
                        "names or a provided custom_name_mapping"
                    )
                gate_obj = name_mapping[gate]
                if gate_obj.num_qubits == 1:
                    one_qubit_gates.append(gate)
                elif gate_obj.num_qubits == 2:
                    two_qubit_gates.append(gate)
                elif inspect.isclass(gate_obj):
                    global_ideal_variable_width_gates.append(gate)
                else:
                    raise TranspilerError(
                        f"The specified basis gate: {gate} has an invalid number of qubits: "
                        f"{gate_obj.num_qubits}"
                    )
            for gate in one_qubit_gates:
                gate_properties = {}
                for qubit in range(num_qubits):
                    error = None
                    duration = None
                    calibration = None
                    if instruction_durations is not None:
                        try:
                            duration = instruction_durations.get(gate, qubit, unit="s")
                        except TranspilerError:
                            duration = None
                    if backend_properties is not None:
                        if duration is None:
                            try:
                                duration = backend_properties.gate_length(gate, qubit)
                            except BackendPropertyError:
                                duration = None
                        try:
                            error = backend_properties.gate_error(gate, qubit)
                        except BackendPropertyError:
                            error = None
                    if inst_map is not None:
                        try:
                            calibration = inst_map.get(gate, qubit)
                        except PulseError:
                            calibration = None

                    if error is None and duration is None and calibration is None:
                        gate_properties[(qubit,)] = None
                    else:
                        gate_properties[(qubit,)] = InstructionProperties(
                            duration=duration, error=error, calibration=calibration
                        )
                target.add_instruction(name_mapping[gate], properties=gate_properties, name=gate)
            edges = list(coupling_map.get_edges())
            for gate in two_qubit_gates:
                gate_properties = {}
                for edge in edges:
                    error = None
                    duration = None
                    calibration = None
                    if instruction_durations is not None:
                        try:
                            duration = instruction_durations.get(gate, edge, unit="s")
                        except TranspilerError:
                            duration = None
                    if backend_properties is not None:
                        if duration is None:
                            try:
                                duration = backend_properties.gate_length(gate, edge)
                            except BackendPropertyError:
                                duration = None
                        try:
                            error = backend_properties.gate_error(gate, edge)
                        except BackendPropertyError:
                            error = None
                    if inst_map is not None:
                        try:
                            calibration = inst_map.get(gate, qubit)
                        except PulseError:
                            calibration = None
                    if error is None and duration is None and calibration is None:
                        gate_properties[edge] = None
                    else:
                        gate_properties[edge] = InstructionProperties(
                            duration=duration, error=error, calibration=calibration
                        )
                target.add_instruction(name_mapping[gate], properties=gate_properties, name=gate)
            for gate in global_ideal_variable_width_gates:
                target.add_instruction(name_mapping[gate], name=gate)
        return target


def target_to_backend_properties(target: Target):
    """Convert a :class:`~.Target` object into a legacy :class:`~.BackendProperties`"""

    properties_dict = {
        "backend_name": "",
        "backend_version": "",
        "last_update_date": None,
        "general": [],
    }
    gates = []
    qubits = []
    for gate, qargs_list in target.items():
        if gate != "measure":
            for qargs, props in qargs_list.items():
                property_list = []
                if getattr(props, "duration", None) is not None:
                    property_list.append(
                        {
                            "date": datetime.datetime.utcnow(),
                            "name": "gate_length",
                            "unit": "s",
                            "value": props.duration,
                        }
                    )
                if getattr(props, "error", None) is not None:
                    property_list.append(
                        {
                            "date": datetime.datetime.utcnow(),
                            "name": "gate_error",
                            "unit": "",
                            "value": props.error,
                        }
                    )
                if property_list:
                    gates.append(
                        {
                            "gate": gate,
                            "qubits": list(qargs),
                            "parameters": property_list,
                            "name": gate + "_".join([str(x) for x in qargs]),
                        }
                    )
        else:
            qubit_props = {x: None for x in range(target.num_qubits)}
            for qargs, props in qargs_list.items():
                if qargs is None:
                    continue
                qubit = qargs[0]
                props_list = []
                if getattr(props, "error", None) is not None:
                    props_list.append(
                        {
                            "date": datetime.datetime.utcnow(),
                            "name": "readout_error",
                            "unit": "",
                            "value": props.error,
                        }
                    )
                if getattr(props, "duration", None) is not None:
                    props_list.append(
                        {
                            "date": datetime.datetime.utcnow(),
                            "name": "readout_length",
                            "unit": "s",
                            "value": props.duration,
                        }
                    )
                if not props_list:
                    qubit_props = {}
                    break
                qubit_props[qubit] = props_list
            if qubit_props and all(x is not None for x in qubit_props.values()):
                qubits = [qubit_props[i] for i in range(target.num_qubits)]
    if gates or qubits:
        properties_dict["gates"] = gates
        properties_dict["qubits"] = qubits
        return BackendProperties.from_dict(properties_dict)
    else:
        return None<|MERGE_RESOLUTION|>--- conflicted
+++ resolved
@@ -16,14 +16,12 @@
 A target object represents the minimum set of information the transpiler needs
 from a backend
 """
-<<<<<<< HEAD
 
 from __future__ import annotations
 
-=======
+
 import warnings
 from typing import Union
->>>>>>> 19a293ef
 from collections.abc import Mapping
 from collections import defaultdict
 import datetime
@@ -43,12 +41,9 @@
 from qiskit.transpiler.exceptions import TranspilerError
 from qiskit.transpiler.instruction_durations import InstructionDurations
 from qiskit.transpiler.timing_constraints import TimingConstraints
-<<<<<<< HEAD
 from qiskit.providers.exceptions import BackendPropertyError
 from qiskit.pulse.exceptions import PulseError
-=======
 from qiskit.utils.deprecation import deprecate_arguments
->>>>>>> 19a293ef
 
 # import QubitProperties here to provide convenience alias for building a
 # full target
