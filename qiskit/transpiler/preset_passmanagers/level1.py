# This code is part of Qiskit.
#
# (C) Copyright IBM 2017, 2018.
#
# This code is licensed under the Apache License, Version 2.0. You may
# obtain a copy of this license in the LICENSE.txt file in the root directory
# of this source tree or at http://www.apache.org/licenses/LICENSE-2.0.
#
# Any modifications or derivative works of this code must retain this
# copyright notice, and modified files need to carry a notice indicating
# that they have been altered from the originals.

"""Pass manager for optimization level 1, providing light optimization.

Level 1 pass manager: light optimization by simple adjacent gate collapsing.
"""
from __future__ import annotations
from qiskit.transpiler.basepasses import BasePass
from qiskit.transpiler.passmanager_config import PassManagerConfig
from qiskit.transpiler.timing_constraints import TimingConstraints
from qiskit.transpiler.passmanager import PassManager
from qiskit.transpiler.passmanager import StagedPassManager
from qiskit.transpiler import ConditionalController, FlowController

from qiskit.transpiler.passes import CXCancellation
from qiskit.transpiler.passes import SetLayout
from qiskit.transpiler.passes import VF2Layout
from qiskit.transpiler.passes import TrivialLayout
from qiskit.transpiler.passes import DenseLayout
from qiskit.transpiler.passes import NoiseAdaptiveLayout
from qiskit.transpiler.passes import SabreLayout
from qiskit.transpiler.passes import FixedPoint
from qiskit.transpiler.passes import Depth
from qiskit.transpiler.passes import Size
from qiskit.transpiler.passes import Optimize1qGatesDecomposition
from qiskit.transpiler.passes import CheckMap
from qiskit.transpiler.passes import GatesInBasis
from qiskit.transpiler.passes import BarrierBeforeFinalMeasurements
from qiskit.transpiler.preset_passmanagers import common
from qiskit.transpiler.passes.layout.vf2_layout import VF2LayoutStopReason

from qiskit.transpiler.preset_passmanagers.plugin import (
    PassManagerStagePluginManager,
)


def level_1_pass_manager(pass_manager_config: PassManagerConfig) -> StagedPassManager:
    """Level 1 pass manager: light optimization by simple adjacent gate collapsing.

    This pass manager applies the user-given initial layout. If none is given,
    and a trivial layout (i-th virtual -> i-th physical) makes the circuit fit
    the coupling map, that is used.
    Otherwise, the circuit is mapped to the most densely connected coupling subgraph,
    and swaps are inserted to map. Any unused physical qubit is allocated as ancilla space.
    The pass manager then unrolls the circuit to the desired basis, and transforms the
    circuit to match the coupling map. Finally, optimizations in the form of adjacent
    gate collapse and redundant reset removal are performed.

    Args:
        pass_manager_config: configuration of the pass manager.

    Returns:
        a level 1 pass manager.

    Raises:
        TranspilerError: if the passmanager config is invalid.
    """
    plugin_manager = PassManagerStagePluginManager()
    basis_gates = pass_manager_config.basis_gates
    inst_map = pass_manager_config.inst_map
    coupling_map = pass_manager_config.coupling_map
    initial_layout = pass_manager_config.initial_layout
    init_method = pass_manager_config.init_method
    # Unlike other presets, the layout and routing defaults aren't set here because they change
    # based on whether the input circuit has control flow.
    layout_method = pass_manager_config.layout_method or "sabre"
    routing_method = pass_manager_config.routing_method or "sabre"
    translation_method = pass_manager_config.translation_method or "translator"
    optimization_method = pass_manager_config.optimization_method
    scheduling_method = pass_manager_config.scheduling_method
    instruction_durations = pass_manager_config.instruction_durations
    seed_transpiler = pass_manager_config.seed_transpiler
    backend_properties = pass_manager_config.backend_properties
    approximation_degree = pass_manager_config.approximation_degree
    unitary_synthesis_method = pass_manager_config.unitary_synthesis_method
    unitary_synthesis_plugin_config = pass_manager_config.unitary_synthesis_plugin_config
    timing_constraints = pass_manager_config.timing_constraints or TimingConstraints()
    target = pass_manager_config.target
    hls_config = pass_manager_config.hls_config

    # Use trivial layout if no layout given
    _given_layout = SetLayout(initial_layout)

    def _choose_layout_condition(property_set):
        return not property_set["layout"]

    def _layout_not_perfect(property_set):
        """Return ``True`` if the first attempt at layout has been checked and found to be
        imperfect.  In this case, perfection means "does not require any swap routing"."""
        return property_set["is_swap_mapped"] is not None and not property_set["is_swap_mapped"]

    # Use a better layout on densely connected qubits, if circuit needs swaps
    def _vf2_match_not_found(property_set):
        # If a layout hasn't been set by the time we run vf2 layout we need to
        # run layout
        if property_set["layout"] is None:
            return True
        # if VF2 layout stopped for any reason other than solution found we need
        # to run layout since VF2 didn't converge.
        if (
            property_set["VF2Layout_stop_reason"] is not None
            and property_set["VF2Layout_stop_reason"] is not VF2LayoutStopReason.SOLUTION_FOUND
        ):
            return True
        return False

    if target is None:
        coupling_map_layout = coupling_map
    else:
        coupling_map_layout = target

    _choose_layout_0: list[BasePass] = (
        []
        if pass_manager_config.layout_method
        else [TrivialLayout(coupling_map_layout), CheckMap(coupling_map_layout)]
    )

    _choose_layout_1: list[BasePass] | BasePass = (
        []
        if pass_manager_config.layout_method
        else VF2Layout(
            coupling_map,
            seed=seed_transpiler,
            call_limit=int(5e4),  # Set call limit to ~100ms with rustworkx 0.10.2
            properties=backend_properties,
            target=target,
            max_trials=2500,  # Limits layout scoring to < 600ms on ~400 qubit devices
        )
    )

    if layout_method == "trivial":
        _improve_layout: BasePass = TrivialLayout(coupling_map_layout)
    elif layout_method == "dense":
        _improve_layout = DenseLayout(coupling_map, backend_properties, target=target)
    elif layout_method == "noise_adaptive":
        if target is None:
            _improve_layout = NoiseAdaptiveLayout(backend_properties)
        else:
            _improve_layout = NoiseAdaptiveLayout(target)
    elif layout_method == "sabre":
        _improve_layout = SabreLayout(
            coupling_map_layout,
            max_iterations=2,
            seed=seed_transpiler,
            swap_trials=5,
            layout_trials=5,
            skip_routing=pass_manager_config.routing_method is not None
            and routing_method != "sabre",
            vf2_call_limit=int(5e4),
        )
<<<<<<< HEAD
    elif layout_method is None:
        _improve_layout = common.if_has_control_flow_else(
            DenseLayout(coupling_map, backend_properties, target=target),
            SabreLayout(
                coupling_map_layout,
                max_iterations=2,
                seed=seed_transpiler,
                swap_trials=5,
                layout_trials=5,
                skip_routing=pass_manager_config.routing_method is not None
                and routing_method != "sabre",
                vf2_call_limit=int(5e4),
            ),
        ).to_flow_controller()
=======
>>>>>>> c8552f6b

    # Choose routing pass
    routing_pm = plugin_manager.get_passmanager_stage(
        "routing", routing_method, pass_manager_config, optimization_level=1
    )

    # Build optimization loop: merge 1q rotations and cancel CNOT gates iteratively
    # until no more change in depth
    _depth_check = [Depth(recurse=True), FixedPoint("depth")]
    _size_check = [Size(recurse=True), FixedPoint("size")]

    def _opt_control(property_set):
        return (not property_set["depth_fixed_point"]) or (not property_set["size_fixed_point"])

    _opt = [Optimize1qGatesDecomposition(basis=basis_gates, target=target), CXCancellation()]

    unroll_3q = None
    # Build full pass manager
    if coupling_map or initial_layout:
        unroll_3q = common.generate_unroll_3q(
            target,
            basis_gates,
            approximation_degree,
            unitary_synthesis_method,
            unitary_synthesis_plugin_config,
            hls_config,
        )
        if layout_method not in {"trivial", "dense", "noise_adaptive", "sabre", None}:
            layout = plugin_manager.get_passmanager_stage(
                "layout", layout_method, pass_manager_config, optimization_level=1
            )
        else:

            def _swap_mapped(property_set):
                return property_set["final_layout"] is None

            layout = PassManager()
            layout.append(_given_layout)
            layout.append(_choose_layout_0, condition=_choose_layout_condition)
            layout.append(_choose_layout_1, condition=_layout_not_perfect)
            layout.append(
                [BarrierBeforeFinalMeasurements(), _improve_layout], condition=_vf2_match_not_found
            )
            embed = common.generate_embed_passmanager(coupling_map_layout)
            layout.append(
                [pass_ for x in embed.passes() for pass_ in x["passes"]], condition=_swap_mapped
            )

        routing = routing_pm

    else:
        layout = None
        routing = None

    if translation_method not in {"translator", "synthesis", "unroller"}:
        translation = plugin_manager.get_passmanager_stage(
            "translation", translation_method, pass_manager_config, optimization_level=1
        )
    else:
        translation = common.generate_translation_passmanager(
            target,
            basis_gates,
            translation_method,
            approximation_degree,
            coupling_map,
            backend_properties,
            unitary_synthesis_method,
            unitary_synthesis_plugin_config,
            hls_config,
        )

    if (coupling_map and not coupling_map.is_symmetric) or (
        target is not None and target.get_non_global_operation_names(strict_direction=True)
    ):
        pre_optimization = common.generate_pre_op_passmanager(
            target, coupling_map, remove_reset_in_zero=True
        )
    else:
        pre_optimization = common.generate_pre_op_passmanager(remove_reset_in_zero=True)
    if optimization_method is None:
        optimization = PassManager()
        unroll = [pass_ for x in translation.passes() for pass_ in x["passes"]]
        # Build nested Flow controllers
        def _unroll_condition(property_set):
            return not property_set["all_gates_in_basis"]

        # Check if any gate is not in the basis, and if so, run unroll passes
        _unroll_if_out_of_basis: list[BasePass | FlowController] = [
            GatesInBasis(basis_gates, target=target),
            ConditionalController(unroll, condition=_unroll_condition),
        ]

        optimization.append(_depth_check + _size_check)
        opt_loop = _opt + _unroll_if_out_of_basis + _depth_check + _size_check
        optimization.append(opt_loop, do_while=_opt_control)
    else:
        optimization = plugin_manager.get_passmanager_stage(
            "optimization", optimization_method, pass_manager_config, optimization_level=1
        )
    if scheduling_method is None or scheduling_method in {"alap", "asap"}:
        sched = common.generate_scheduling(
            instruction_durations, scheduling_method, timing_constraints, inst_map, target=target
        )
    else:
        sched = plugin_manager.get_passmanager_stage(
            "scheduling", scheduling_method, pass_manager_config, optimization_level=1
        )
    init = common.generate_control_flow_options_check(
        layout_method=layout_method,
        routing_method=routing_method,
        translation_method=translation_method,
        optimization_method=optimization_method,
        scheduling_method=scheduling_method,
        basis_gates=basis_gates,
        target=target,
    )
    if init_method is not None:
        init += plugin_manager.get_passmanager_stage(
            "init", init_method, pass_manager_config, optimization_level=1
        )
    elif unroll_3q is not None:
        init += unroll_3q

    return StagedPassManager(
        init=init,
        layout=layout,
        routing=routing,
        translation=translation,
        pre_optimization=pre_optimization,
        optimization=optimization,
        scheduling=sched,
    )<|MERGE_RESOLUTION|>--- conflicted
+++ resolved
@@ -158,23 +158,6 @@
             and routing_method != "sabre",
             vf2_call_limit=int(5e4),
         )
-<<<<<<< HEAD
-    elif layout_method is None:
-        _improve_layout = common.if_has_control_flow_else(
-            DenseLayout(coupling_map, backend_properties, target=target),
-            SabreLayout(
-                coupling_map_layout,
-                max_iterations=2,
-                seed=seed_transpiler,
-                swap_trials=5,
-                layout_trials=5,
-                skip_routing=pass_manager_config.routing_method is not None
-                and routing_method != "sabre",
-                vf2_call_limit=int(5e4),
-            ),
-        ).to_flow_controller()
-=======
->>>>>>> c8552f6b
 
     # Choose routing pass
     routing_pm = plugin_manager.get_passmanager_stage(
