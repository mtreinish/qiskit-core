# This code is part of Qiskit.
#
# (C) Copyright IBM 2017, 2018.
#
# This code is licensed under the Apache License, Version 2.0. You may
# obtain a copy of this license in the LICENSE.txt file in the root directory
# of this source tree or at http://www.apache.org/licenses/LICENSE-2.0.
#
# Any modifications or derivative works of this code must retain this
# copyright notice, and modified files need to carry a notice indicating
# that they have been altered from the originals.

"""Check if all gates in the DAGCircuit are in the specified basis gates."""

from qiskit.transpiler.basepasses import AnalysisPass
from qiskit.transpiler.exceptions import TranspilerError


class GatesInBasis(AnalysisPass):
    """Check if all gates in a DAG are in a given set of gates"""

    def __init__(self, basis_gates=None, target=None):
        """Initialize the GatesInBasis pass.

        Args:
            basis_gates (list): The list of strings representing the set of basis gates.
            target (Target): The target representing the backend. If specified
                this will be used instead of the ``basis_gates`` parameter

        Raises:
            TranspilerError: If neither basis_gates or target is set.
        """
        super().__init__()
<<<<<<< HEAD
        if basis_gates is None:
            basis_gates = []
        self._basis_gates = set(basis_gates)
=======
        if basis_gates is None and target is None:
            raise TranspilerError(
                "A value for 'basis_gates' or 'target' must be set to use this pass"
            )
        if basis_gates is not None:
            self._basis_gates = set(basis_gates).union(
                {"measure", "reset", "barrier", "snapshot", "delay"}
            )
        self._target = target
>>>>>>> cef0a8cc

    def run(self, dag):
        """Run the GatesInBasis pass on `dag`."""
        gates_out_of_basis = False
        if self._target is not None:
            qubit_map = {qubit: index for index, qubit in enumerate(dag.qubits)}
            for gate in dag.op_nodes():
                # Barrier is universal and supported by all backends
                if gate.name == "barrier":
                    continue
                if not self._target.instruction_supported(
                    gate.name, tuple(qubit_map[bit] for bit in gate.qargs)
                ):
                    gates_out_of_basis = True
                    break
        else:
            for gate in dag._op_names:
                if gate not in self._basis_gates:
                    gates_out_of_basis = True
                    break
        self.property_set["all_gates_in_basis"] = not gates_out_of_basis<|MERGE_RESOLUTION|>--- conflicted
+++ resolved
@@ -31,11 +31,6 @@
             TranspilerError: If neither basis_gates or target is set.
         """
         super().__init__()
-<<<<<<< HEAD
-        if basis_gates is None:
-            basis_gates = []
-        self._basis_gates = set(basis_gates)
-=======
         if basis_gates is None and target is None:
             raise TranspilerError(
                 "A value for 'basis_gates' or 'target' must be set to use this pass"
@@ -45,7 +40,6 @@
                 {"measure", "reset", "barrier", "snapshot", "delay"}
             )
         self._target = target
->>>>>>> cef0a8cc
 
     def run(self, dag):
         """Run the GatesInBasis pass on `dag`."""
