# This code is part of Qiskit.
#
# (C) Copyright IBM 2017, 2018.
#
# This code is licensed under the Apache License, Version 2.0. You may
# obtain a copy of this license in the LICENSE.txt file in the root directory
# of this source tree or at http://www.apache.org/licenses/LICENSE-2.0.
#
# Any modifications or derivative works of this code must retain this
# copyright notice, and modified files need to carry a notice indicating
# that they have been altered from the originals.

"""Utility passes used for other main passes."""

from .check_map import CheckMap
from .check_cx_direction import CheckCXDirection  # Deprecated
from .cx_direction import CXDirection  # Deprecated
from .check_gate_direction import CheckGateDirection
from .gate_direction import GateDirection
from .barrier_before_final_measurements import BarrierBeforeFinalMeasurements
from .remove_final_measurements import RemoveFinalMeasurements
from .merge_adjacent_barriers import MergeAdjacentBarriers
from .dag_fixed_point import DAGFixedPoint
from .fixed_point import FixedPoint
from .error import Error
from .remove_barriers import RemoveBarriers
<<<<<<< HEAD
from .contains_instruction import ContainsInstruction
=======
from .gates_basis import GatesInBasis
>>>>>>> 7fb30bae
<|MERGE_RESOLUTION|>--- conflicted
+++ resolved
@@ -24,8 +24,5 @@
 from .fixed_point import FixedPoint
 from .error import Error
 from .remove_barriers import RemoveBarriers
-<<<<<<< HEAD
 from .contains_instruction import ContainsInstruction
-=======
-from .gates_basis import GatesInBasis
->>>>>>> 7fb30bae
+from .gates_basis import GatesInBasis