--- conflicted
+++ resolved
@@ -372,11 +372,7 @@
         """Compose this layout with another layout.
 
         If this layout represents a mapping from the P-qubits to the positions of the Q-qubits,
-<<<<<<< HEAD
-        and the ``other layout`` represents a mapping from the Q-qubits to the positions of
-=======
         and the other layout represents a mapping from the Q-qubits to the positions of
->>>>>>> df59ab0c
         the R-qubits, then the composed layout represents a mapping from the P-qubits to the
         positions of the R-qubits.
 
@@ -395,11 +391,7 @@
     def inverse(self, source_qubits: List[Qubit], target_qubits: List[Qubit]):
         """Finds the inverse of this layout.
 
-<<<<<<< HEAD
-        This is possible since a layout is a bijective mapping, however the input
-=======
         This is possible when the layout is a bijective mapping, however the input
->>>>>>> df59ab0c
         and the output qubits may be different (in particular, this layout may be
         the mapping from the extended-with-ancillas virtual qubits to physical qubits).
         Thus, if this layout represents a mapping from the P-qubits to the positions
@@ -423,8 +415,6 @@
             }
         )
 
-<<<<<<< HEAD
-=======
     def to_permutation(self, qubits: List[Qubit]):
         """Creates a permutation corresponding to this layout.
 
@@ -448,7 +438,6 @@
             perm[pos] = i
         return perm
 
->>>>>>> df59ab0c
 
 @dataclass
 class TranspileLayout:
