--- conflicted
+++ resolved
@@ -84,12 +84,8 @@
     # Linter and style check (GNU/Linux, Python 3.5)
     - stage: lint and pure python test
       <<: *stage_linux
-<<<<<<< HEAD
       name: "lint"
-      script: make style VERBOSE="" && make lint VERBOSE=""
-=======
       script: make style && make lint
->>>>>>> 175694c6
 
     # Run the tests against without compilation (GNU/Linux, Python 3.5)
     - stage: lint and pure python test
@@ -128,12 +124,8 @@
 
     # OSX, Python 3.7 (via pyenv)
     - stage: test
-<<<<<<< HEAD
-      <<: *stage_osx_python3_7
+      <<: *stage_osx
       name: "python37-osx"
-      after_script: ./tools/store_subunit.sh
-=======
-      <<: *stage_osx
       before_install:
         |
         if [ ${TRAVIS_OS_NAME} = "osx" ]; then
@@ -141,7 +133,7 @@
         virtualenv --python ~/.pyenv/versions/3.7.0/bin/python venv
         source venv/bin/activate
         fi
->>>>>>> 175694c6
+      after_script: ./tools/store_subunit.sh
 
     # "ibmq" stage
     ###########################################################################
@@ -150,35 +142,6 @@
       <<: *stage_linux
       if: branch = master and repo = Qiskit/qiskit-terra and type = push
       python: 3.6
-<<<<<<< HEAD
       env: USE_ALTERNATE_ENV_CREDENTIALS=True
       name: "python36-ibmq"
-      after_script: ./tools/store_subunit.sh
-
-    # "deploy" stage.
-    ###########################################################################
-    # github pages documentation update (GNU/Linux, Python 3.5)
-    - stage: deploy doc and pypi
-      <<: *stage_linux
-      if: branch = stable and repo = Qiskit/qiskit-terra and type = push
-      script: cd ..
-      deploy:
-        <<: *deploy_ghpages
-
-    # GNU/Linux, Python 3.5
-    - stage: deploy doc and pypi
-      <<: *stage_linux
-      if: branch = stable and repo = Qiskit/qiskit-terra and type = push
-      deploy:
-        <<: *deploy_pypi
-
-    # OSX, Python 3.latest (brew does not support versions)
-    - stage: deploy doc and pypi
-      <<: *stage_osx
-      if: branch = stable and repo = Qiskit/qiskit-terra and type = push
-      deploy:
-        <<: *deploy_pypi
-        distributions: "bdist_wheel"
-=======
-      env: USE_ALTERNATE_ENV_CREDENTIALS=True
->>>>>>> 175694c6
+      after_script: ./tools/store_subunit.sh