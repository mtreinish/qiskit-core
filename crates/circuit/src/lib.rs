--- conflicted
+++ resolved
@@ -20,33 +20,15 @@
 pub mod parameter_table;
 pub mod slice;
 pub mod util;
-
-<<<<<<< HEAD
-mod bit_data;
 mod dag_node;
 mod dot_utils;
 mod error;
 mod interner;
 
 use pyo3::prelude::*;
-use pyo3::types::{PySequence, PySlice, PyTuple};
+use pyo3::types::PySlice;
 use pyo3::DowncastError;
 use std::ops::Deref;
-
-/// A private enumeration type used to extract arguments to pymethod
-/// that may be either an index or a slice
-#[derive(FromPyObject)]
-pub enum SliceOrInt<'a> {
-    // The order here defines the order the variants are tried in the FromPyObject` derivation.
-    // `Int` is _much_ more common, so that should be first.
-    Int(isize),
-    Slice(Bound<'a, PySlice>),
-}
-=======
-mod interner;
-
-use pyo3::prelude::*;
->>>>>>> 1191fcbc
 
 pub type BitType = u32;
 #[derive(Copy, Clone, Debug, Hash, Ord, PartialOrd, Eq, PartialEq)]
