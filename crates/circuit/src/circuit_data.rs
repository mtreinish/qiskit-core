// This code is part of Qiskit.
//
// (C) Copyright IBM 2023, 2024
//
// This code is licensed under the Apache License, Version 2.0. You may
// obtain a copy of this license in the LICENSE.txt file in the root directory
// of this source tree or at http://www.apache.org/licenses/LICENSE-2.0.
//
// Any modifications or derivative works of this code must retain this
// copyright notice, and modified files need to carry a notice indicating
// that they have been altered from the originals.

#[cfg(feature = "cache_pygates")]
use std::cell::OnceCell;

use crate::bit_data::BitData;
use crate::circuit_instruction::{
    CircuitInstruction, ExtraInstructionAttributes, OperationFromPython,
};
use crate::dag_circuit::add_global_phase;
use crate::imports::{ANNOTATED_OPERATION, CLBIT, QUANTUM_CIRCUIT, QUBIT};
use crate::interner::{Interned, Interner};
use crate::operations::{Operation, OperationRef, Param, StandardGate};
use crate::packed_instruction::{PackedInstruction, PackedOperation};
use crate::parameter_table::{ParameterTable, ParameterTableError, ParameterUse, ParameterUuid};
use crate::slice::{PySequenceIndex, SequenceIndex};
use crate::{Clbit, Qubit};

use numpy::PyReadonlyArray1;
use pyo3::exceptions::{PyRuntimeError, PyTypeError, PyValueError};
use pyo3::prelude::*;
use pyo3::pybacked::PyBackedStr;
use pyo3::types::{IntoPyDict, PyDict, PyList, PySet, PyTuple, PyType};
use pyo3::{import_exception, intern, PyTraverseError, PyVisit};

use hashbrown::{HashMap, HashSet};
use indexmap::IndexMap;
use smallvec::SmallVec;

import_exception!(qiskit.circuit.exceptions, CircuitError);

/// A container for :class:`.QuantumCircuit` instruction listings that stores
/// :class:`.CircuitInstruction` instances in a packed form by interning
/// their :attr:`~.CircuitInstruction.qubits` and
/// :attr:`~.CircuitInstruction.clbits` to native vectors of indices.
///
/// Before adding a :class:`.CircuitInstruction` to this container, its
/// :class:`.Qubit` and :class:`.Clbit` instances MUST be registered via the
/// constructor or via :meth:`.CircuitData.add_qubit` and
/// :meth:`.CircuitData.add_clbit`. This is because the order in which
/// bits of the same type are added to the container determines their
/// associated indices used for storage and retrieval.
///
/// Once constructed, this container behaves like a Python list of
/// :class:`.CircuitInstruction` instances. However, these instances are
/// created and destroyed on the fly, and thus should be treated as ephemeral.
///
/// For example,
///
/// .. code-block::
///
///     qubits = [Qubit()]
///     data = CircuitData(qubits)
///     data.append(CircuitInstruction(XGate(), (qubits[0],), ()))
///     assert(data[0] == data[0]) # => Ok.
///     assert(data[0] is data[0]) # => PANICS!
///
/// .. warning::
///
///     This is an internal interface and no part of it should be relied upon
///     outside of Qiskit.
///
/// Args:
///     qubits (Iterable[:class:`.Qubit`] | None): The initial sequence of
///         qubits, used to map :class:`.Qubit` instances to and from its
///         indices.
///     clbits (Iterable[:class:`.Clbit`] | None): The initial sequence of
///         clbits, used to map :class:`.Clbit` instances to and from its
///         indices.
///     data (Iterable[:class:`.CircuitInstruction`]): An initial instruction
///         listing to add to this container. All bits appearing in the
///         instructions in this iterable must also exist in ``qubits`` and
///         ``clbits``.
///     reserve (int): The container's initial capacity. This is reserved
///         before copying instructions into the container when ``data``
///         is provided, so the initialized container's unused capacity will
///         be ``max(0, reserve - len(data))``.
///
/// Raises:
///     KeyError: if ``data`` contains a reference to a bit that is not present
///         in ``qubits`` or ``clbits``.
#[pyclass(sequence, module = "qiskit._accelerate.circuit")]
#[derive(Clone, Debug)]
pub struct CircuitData {
    /// The packed instruction listing.
    data: Vec<PackedInstruction>,
    /// The cache used to intern instruction bits.
    qargs_interner: Interner<[Qubit]>,
    /// The cache used to intern instruction bits.
    cargs_interner: Interner<[Clbit]>,
    /// Qubits registered in the circuit.
    qubits: BitData<Qubit>,
    /// Clbits registered in the circuit.
    clbits: BitData<Clbit>,
    param_table: ParameterTable,
    #[pyo3(get)]
    global_phase: Param,
}

<<<<<<< HEAD
impl CircuitData {
    /// An alternate constructor to build a new `CircuitData` from an iterator
    /// of packed operations. This can be used to build a circuit from a sequence
    /// of `PackedOperation` without needing to involve Python.
    ///
    /// This can be connected with the Python space
    /// QuantumCircuit.from_circuit_data() constructor to build a full
    /// QuantumCircuit from Rust.
    ///
    /// # Arguments
    ///
    /// * py: A GIL handle this is needed to instantiate Qubits in Python space
    /// * num_qubits: The number of qubits in the circuit. These will be created
    ///     in Python as loose bits without a register.
    /// * num_clbits: The number of classical bits in the circuit. These will be created
    ///     in Python as loose bits without a register.
    /// * instructions: An iterator of the (packed operation, params, qubits, clbits) to
    ///     add to the circuit
    /// * global_phase: The global phase to use for the circuit
    pub fn from_packed_operations<I>(
        py: Python,
        num_qubits: u32,
        num_clbits: u32,
        instructions: I,
        global_phase: Param,
    ) -> PyResult<Self>
    where
        I: IntoIterator<
            Item = PyResult<(
                PackedOperation,
                SmallVec<[Param; 3]>,
                Vec<Qubit>,
                Vec<Clbit>,
            )>,
        >,
    {
        let instruction_iter = instructions.into_iter();
        let mut res = Self::with_capacity(
            py,
            num_qubits,
            num_clbits,
            instruction_iter.size_hint().0,
            global_phase,
        )?;
        for item in instruction_iter {
            let (operation, params, qargs, cargs) = item?;
            let qubits = res.qargs_interner.insert_owned(qargs);
            let clbits = res.cargs_interner.insert_owned(cargs);
            let params = (!params.is_empty()).then(|| Box::new(params));
            res.data.push(PackedInstruction {
                op: operation,
                qubits,
                clbits,
                params,
                extra_attrs: ExtraInstructionAttributes::default(),
                #[cfg(feature = "cache_pygates")]
                py_op: OnceCell::new(),
            });
            res.track_instruction_parameters(py, res.data.len() - 1)?;
        }
        Ok(res)
    }

    /// A constructor for CircuitData from an iterator of PackedInstruction objects
    ///
    /// This is tpically useful when iterating over a CircuitData or DAGCircuit
    /// to construct a new CircuitData from the iterator of PackedInstructions. As
    /// such it requires that you have `BitData` and `Interner` objects to run. If
    /// you just wish to build a circuit data from an iterator of instructions
    /// the `from_packed_operations` or `from_standard_gates` constructor methods
    /// are a better choice
    ///
    /// # Args
    ///
    /// * py: A GIL handle this is needed to instantiate Qubits in Python space
    /// * qubits: The BitData to use for the new circuit's qubits
    /// * clbits: The BitData to use for the new circuit's clbits
    /// * qargs_interner: The interner for Qubit objects in the circuit. This must
    ///     contain all the Interned<Qubit> indices stored in the
    ///     PackedInstructions from `instructions`
    /// * cargs_interner: The interner for Clbit objects in the circuit. This must
    ///     contain all the Interned<Clbit> indices stored in the
    ///     PackedInstructions from `instructions`
    /// * Instructions: An iterator with items of type: `PyResult<PackedInstruction>`
    ///     that contais the instructions to insert in iterator order to the new
    ///     CircuitData. This returns a `PyResult` to facilitate the case where
    ///     you need to make a python copy (such as with `PackedOperation::py_deepcopy()`)
    ///     of the operation while iterating for constructing the new `CircuitData`. An
    ///     example of this use case is in `qiskit_circuit::converters::dag_to_circuit`.
    /// * global_phase: The global phase value to use for the new circuit.
    pub fn from_packed_instructions<I>(
        py: Python,
        qubits: BitData<Qubit>,
        clbits: BitData<Clbit>,
        qargs_interner: Interner<[Qubit]>,
        cargs_interner: Interner<[Clbit]>,
        instructions: I,
        global_phase: Param,
    ) -> PyResult<Self>
    where
        I: IntoIterator<Item = PyResult<PackedInstruction>>,
    {
        let instruction_iter = instructions.into_iter();
        let mut res = CircuitData {
            data: Vec::with_capacity(instruction_iter.size_hint().0),
            qargs_interner,
            cargs_interner,
            qubits,
            clbits,
            param_table: ParameterTable::new(),
            global_phase,
        };

        for inst in instruction_iter {
            res.data.push(inst?);
            res.track_instruction_parameters(py, res.data.len() - 1)?;
        }
        Ok(res)
    }

    /// An alternate constructor to build a new `CircuitData` from an iterator
    /// of standard gates. This can be used to build a circuit from a sequence
    /// of standard gates, such as for a `StandardGate` definition or circuit
    /// synthesis without needing to involve Python.
    ///
    /// This can be connected with the Python space
    /// QuantumCircuit.from_circuit_data() constructor to build a full
    /// QuantumCircuit from Rust.
    ///
    /// # Arguments
    ///
    /// * py: A GIL handle this is needed to instantiate Qubits in Python space
    /// * num_qubits: The number of qubits in the circuit. These will be created
    ///     in Python as loose bits without a register.
    /// * instructions: An iterator of the standard gate params and qubits to
    ///     add to the circuit
    /// * global_phase: The global phase to use for the circuit
    pub fn from_standard_gates<I>(
        py: Python,
        num_qubits: u32,
        instructions: I,
        global_phase: Param,
    ) -> PyResult<Self>
    where
        I: IntoIterator<Item = (StandardGate, SmallVec<[Param; 3]>, SmallVec<[Qubit; 2]>)>,
    {
        let instruction_iter = instructions.into_iter();
        let mut res = Self::with_capacity(
            py,
            num_qubits,
            0,
            instruction_iter.size_hint().0,
            global_phase,
        )?;
        let no_clbit_index = res.cargs_interner.get_default();
        for (operation, params, qargs) in instruction_iter {
            let qubits = res.qargs_interner.insert(&qargs);
            let params = (!params.is_empty()).then(|| Box::new(params));
            res.data.push(PackedInstruction {
                op: operation.into(),
                qubits,
                clbits: no_clbit_index,
                params,
                extra_attrs: ExtraInstructionAttributes::default(),
                #[cfg(feature = "cache_pygates")]
                py_op: OnceCell::new(),
            });
            res.track_instruction_parameters(py, res.data.len() - 1)?;
        }
        Ok(res)
    }

    /// Build an empty CircuitData object with an initially allocated instruction capacity
    pub fn with_capacity(
        py: Python,
        num_qubits: u32,
        num_clbits: u32,
        instruction_capacity: usize,
        global_phase: Param,
    ) -> PyResult<Self> {
        let mut res = CircuitData {
            data: Vec::with_capacity(instruction_capacity),
            qargs_interner: Interner::new(),
            cargs_interner: Interner::new(),
            qubits: BitData::new(py, "qubits".to_string()),
            clbits: BitData::new(py, "clbits".to_string()),
            param_table: ParameterTable::new(),
            global_phase,
        };
        if num_qubits > 0 {
            let qubit_cls = QUBIT.get_bound(py);
            for _i in 0..num_qubits {
                let bit = qubit_cls.call0()?;
                res.add_qubit(py, &bit, true)?;
            }
        }
        if num_clbits > 0 {
            let clbit_cls = CLBIT.get_bound(py);
            for _i in 0..num_clbits {
                let bit = clbit_cls.call0()?;
                res.add_clbit(py, &bit, true)?;
            }
        }
        Ok(res)
    }

    /// Append a standard gate to this CircuitData
    pub fn push_standard_gate(
        &mut self,
        operation: StandardGate,
        params: &[Param],
        qargs: &[Qubit],
    ) -> PyResult<()> {
        let no_clbit_index = self.cargs_interner.get_default();
        let params = (!params.is_empty()).then(|| Box::new(params.iter().cloned().collect()));
        let qubits = self.qargs_interner.insert(qargs);
        self.data.push(PackedInstruction {
            op: operation.into(),
            qubits,
            clbits: no_clbit_index,
            params,
            extra_attrs: ExtraInstructionAttributes::default(),
            #[cfg(feature = "cache_pygates")]
            py_op: OnceCell::new(),
        });
        Ok(())
    }

    /// Add the entries from the `PackedInstruction` at the given index to the internal parameter
    /// table.
    fn track_instruction_parameters(
        &mut self,
        py: Python,
        instruction_index: usize,
    ) -> PyResult<()> {
        for (index, param) in self.data[instruction_index]
            .params_view()
            .iter()
            .enumerate()
        {
            let usage = ParameterUse::Index {
                instruction: instruction_index,
                parameter: index as u32,
            };
            for param_ob in param.iter_parameters(py)? {
                self.param_table.track(&param_ob?, Some(usage))?;
            }
        }
        Ok(())
    }

    /// Remove the entries from the `PackedInstruction` at the given index from the internal
    /// parameter table.
    fn untrack_instruction_parameters(
        &mut self,
        py: Python,
        instruction_index: usize,
    ) -> PyResult<()> {
        for (index, param) in self.data[instruction_index]
            .params_view()
            .iter()
            .enumerate()
        {
            let usage = ParameterUse::Index {
                instruction: instruction_index,
                parameter: index as u32,
            };
            for param_ob in param.iter_parameters(py)? {
                self.param_table.untrack(&param_ob?, usage)?;
            }
        }
        Ok(())
    }

    /// Retrack the entire `ParameterTable`.
    ///
    /// This is necessary each time an insertion or removal occurs on `self.data` other than in the
    /// last position.
    fn reindex_parameter_table(&mut self, py: Python) -> PyResult<()> {
        self.param_table.clear();

        for inst_index in 0..self.data.len() {
            self.track_instruction_parameters(py, inst_index)?;
        }
        for param_ob in self.global_phase.iter_parameters(py)? {
            self.param_table
                .track(&param_ob?, Some(ParameterUse::GlobalPhase))?;
        }
        Ok(())
    }

    /// Get an immutable view of the instructions in the circuit data
    pub fn data(&self) -> &[PackedInstruction] {
        &self.data
    }

    /// Clone an empty CircuitData from a given reference.
    ///
    /// The new copy will have the global properties from the provided `CircuitData`.
    /// The the bit data fields and interners, global phase, etc will be copied to
    /// the new returned `CircuitData`, but the `data` field's instruction list will
    /// be empty. This can be useful for scenarios where you want to rebuild a copy
    /// of the circuit from a reference but insert new gates in the middle.
    ///
    /// # Arguments
    ///
    /// * other - The other `CircuitData` to clone an empty `CircuitData` from.
    /// * capacity - The capacity for instructions to use in the output `CircuitData`
    ///     If `None` the length of `other` will be used, if `Some` the integer
    ///     value will be used as the capacity.
    pub fn clone_empty_like(other: &Self, capacity: Option<usize>) -> Self {
        CircuitData {
            data: Vec::with_capacity(capacity.unwrap_or(other.data.len())),
            qargs_interner: other.qargs_interner.clone(),
            cargs_interner: other.cargs_interner.clone(),
            qubits: other.qubits.clone(),
            clbits: other.clbits.clone(),
            param_table: ParameterTable::new(),
            global_phase: other.global_phase.clone(),
        }
    }

    /// Append a PackedInstruction to the circuit data.
    ///
    /// # Arguments
    ///
    /// * packed: The new packed instruction to insert to the end of the CircuitData
    ///     The qubits and clbits **must** already be present in the interner for this
    ///     function to work. If they are not this will corrupt the circuit.
    pub fn push(&mut self, py: Python, packed: PackedInstruction) -> PyResult<()> {
        let new_index = self.data.len();
        self.data.push(packed);
        self.track_instruction_parameters(py, new_index)
    }

    /// Add a param to the current global phase of the circuit
    pub fn add_global_phase(&mut self, py: Python, value: &Param) -> PyResult<()> {
        match value {
            Param::Obj(_) => Err(PyTypeError::new_err(
                "Invalid parameter type, only float and parameter expression are supported",
            )),
            _ => self.set_global_phase(py, add_global_phase(py, &self.global_phase, value)?),
        }
    }
}

=======
>>>>>>> 55171500
#[pymethods]
impl CircuitData {
    #[new]
    #[pyo3(signature = (qubits=None, clbits=None, data=None, reserve=0, global_phase=Param::Float(0.0)))]
    pub fn new(
        py: Python<'_>,
        qubits: Option<&Bound<PyAny>>,
        clbits: Option<&Bound<PyAny>>,
        data: Option<&Bound<PyAny>>,
        reserve: usize,
        global_phase: Param,
    ) -> PyResult<Self> {
        let mut self_ = CircuitData {
            data: Vec::new(),
            qargs_interner: Interner::new(),
            cargs_interner: Interner::new(),
            qubits: BitData::new(py, "qubits".to_string()),
            clbits: BitData::new(py, "clbits".to_string()),
            param_table: ParameterTable::new(),
            global_phase: Param::Float(0.),
        };
        self_.set_global_phase(py, global_phase)?;
        if let Some(qubits) = qubits {
            for bit in qubits.iter()? {
                self_.add_qubit(py, &bit?, true)?;
            }
        }
        if let Some(clbits) = clbits {
            for bit in clbits.iter()? {
                self_.add_clbit(py, &bit?, true)?;
            }
        }
        if let Some(data) = data {
            self_.reserve(py, reserve);
            self_.extend(py, data)?;
        }
        Ok(self_)
    }

    pub fn __reduce__(self_: &Bound<CircuitData>, py: Python<'_>) -> PyResult<PyObject> {
        let ty: Bound<PyType> = self_.get_type();
        let args = {
            let self_ = self_.borrow();
            (
                self_.qubits.cached().clone_ref(py),
                self_.clbits.cached().clone_ref(py),
                None::<()>,
                self_.data.len(),
            )
        };
        Ok((ty, args, None::<()>, self_.iter()?).into_py(py))
    }

    /// Returns the current sequence of registered :class:`.Qubit` instances as a list.
    ///
    /// .. warning::
    ///
    ///     Do not modify this list yourself.  It will invalidate the :class:`CircuitData` data
    ///     structures.
    ///
    /// Returns:
    ///     list(:class:`.Qubit`): The current sequence of registered qubits.
    #[getter("qubits")]
    pub fn py_qubits(&self, py: Python<'_>) -> Py<PyList> {
        self.qubits.cached().clone_ref(py)
    }

    /// Return the number of qubits. This is equivalent to the length of the list returned by
    /// :meth:`.CircuitData.qubits`
    ///
    /// Returns:
    ///     int: The number of qubits.
    #[getter]
    pub fn num_qubits(&self) -> usize {
        self.qubits.len()
    }

    /// Returns the current sequence of registered :class:`.Clbit`
    /// instances as a list.
    ///
    /// .. warning::
    ///
    ///     Do not modify this list yourself.  It will invalidate the :class:`CircuitData` data
    ///     structures.
    ///
    /// Returns:
    ///     list(:class:`.Clbit`): The current sequence of registered clbits.
    #[getter("clbits")]
    pub fn py_clbits(&self, py: Python<'_>) -> Py<PyList> {
        self.clbits.cached().clone_ref(py)
    }

    /// Return the number of clbits. This is equivalent to the length of the list returned by
    /// :meth:`.CircuitData.clbits`.
    ///
    /// Returns:
    ///     int: The number of clbits.
    #[getter]
    pub fn num_clbits(&self) -> usize {
        self.clbits.len()
    }

    /// Return the number of unbound compile-time symbolic parameters tracked by the circuit.
    pub fn num_parameters(&self) -> usize {
        self.param_table.num_parameters()
    }

    /// Get a (cached) sorted list of the Python-space `Parameter` instances tracked by this circuit
    /// data's parameter table.
    #[getter]
    pub fn get_parameters<'py>(&self, py: Python<'py>) -> Bound<'py, PyList> {
        self.param_table.py_parameters(py)
    }

    pub fn unsorted_parameters<'py>(&self, py: Python<'py>) -> PyResult<Bound<'py, PySet>> {
        self.param_table.py_parameters_unsorted(py)
    }

    fn _raw_parameter_table_entry(&self, param: Bound<PyAny>) -> PyResult<Py<PySet>> {
        self.param_table._py_raw_entry(param)
    }

    pub fn get_parameter_by_name(&self, py: Python, name: PyBackedStr) -> Option<Py<PyAny>> {
        self.param_table
            .py_parameter_by_name(&name)
            .map(|ob| ob.clone_ref(py))
    }

    /// Return the width of the circuit. This is the number of qubits plus the
    /// number of clbits.
    ///
    /// Returns:
    ///     int: The width of the circuit.
    pub fn width(&self) -> usize {
        self.num_qubits() + self.num_clbits()
    }

    /// Registers a :class:`.Qubit` instance.
    ///
    /// Args:
    ///     bit (:class:`.Qubit`): The qubit to register.
    ///     strict (bool): When set, raises an error if ``bit`` is already present.
    ///
    /// Raises:
    ///     ValueError: The specified ``bit`` is already present and flag ``strict``
    ///         was provided.
    #[pyo3(signature = (bit, *, strict=true))]
    pub fn add_qubit(&mut self, py: Python, bit: &Bound<PyAny>, strict: bool) -> PyResult<()> {
        self.qubits.add(py, bit, strict)?;
        Ok(())
    }

    /// Registers a :class:`.Clbit` instance.
    ///
    /// Args:
    ///     bit (:class:`.Clbit`): The clbit to register.
    ///     strict (bool): When set, raises an error if ``bit`` is already present.
    ///
    /// Raises:
    ///     ValueError: The specified ``bit`` is already present and flag ``strict``
    ///         was provided.
    #[pyo3(signature = (bit, *, strict=true))]
    pub fn add_clbit(&mut self, py: Python, bit: &Bound<PyAny>, strict: bool) -> PyResult<()> {
        self.clbits.add(py, bit, strict)?;
        Ok(())
    }

    /// Performs a shallow copy.
    ///
    /// Returns:
    ///     CircuitData: The shallow copy.
    #[pyo3(signature = (copy_instructions=true, deepcopy=false))]
    pub fn copy(&self, py: Python<'_>, copy_instructions: bool, deepcopy: bool) -> PyResult<Self> {
        let mut res = CircuitData::new(
            py,
            Some(self.qubits.cached().bind(py)),
            Some(self.clbits.cached().bind(py)),
            None,
            self.data.len(),
            self.global_phase.clone(),
        )?;
        res.qargs_interner = self.qargs_interner.clone();
        res.cargs_interner = self.cargs_interner.clone();
        res.param_table.clone_from(&self.param_table);

        if deepcopy {
            let memo = PyDict::new_bound(py);
            for inst in &self.data {
                res.data.push(PackedInstruction {
                    op: inst.op.py_deepcopy(py, Some(&memo))?,
                    qubits: inst.qubits,
                    clbits: inst.clbits,
                    params: inst.params.clone(),
                    extra_attrs: inst.extra_attrs.clone(),
                    #[cfg(feature = "cache_pygates")]
                    py_op: OnceCell::new(),
                });
            }
        } else if copy_instructions {
            for inst in &self.data {
                res.data.push(PackedInstruction {
                    op: inst.op.py_copy(py)?,
                    qubits: inst.qubits,
                    clbits: inst.clbits,
                    params: inst.params.clone(),
                    extra_attrs: inst.extra_attrs.clone(),
                    #[cfg(feature = "cache_pygates")]
                    py_op: OnceCell::new(),
                });
            }
        } else {
            res.data.extend(self.data.iter().cloned());
        }
        Ok(res)
    }

    /// Reserves capacity for at least ``additional`` more
    /// :class:`.CircuitInstruction` instances to be added to this container.
    ///
    /// Args:
    ///     additional (int): The additional capacity to reserve. If the
    ///         capacity is already sufficient, does nothing.
    pub fn reserve(&mut self, _py: Python<'_>, additional: usize) {
        self.data.reserve(additional);
    }

    /// Returns a tuple of the sets of :class:`.Qubit` and :class:`.Clbit` instances
    /// that appear in at least one instruction's bit lists.
    ///
    /// Returns:
    ///     tuple[set[:class:`.Qubit`], set[:class:`.Clbit`]]: The active qubits and clbits.
    pub fn active_bits(&self, py: Python<'_>) -> PyResult<Py<PyTuple>> {
        let qubits = PySet::empty_bound(py)?;
        let clbits = PySet::empty_bound(py)?;
        for inst in self.data.iter() {
            for b in self.qargs_interner.get(inst.qubits) {
                qubits.add(self.qubits.get(*b).unwrap().clone_ref(py))?;
            }
            for b in self.cargs_interner.get(inst.clbits) {
                clbits.add(self.clbits.get(*b).unwrap().clone_ref(py))?;
            }
        }

        Ok((qubits, clbits).into_py(py))
    }

    /// Invokes callable ``func`` with each instruction's operation.
    ///
    /// Args:
    ///     func (Callable[[:class:`~.Operation`], None]):
    ///         The callable to invoke.
    #[pyo3(signature = (func))]
    pub fn foreach_op(&self, py: Python<'_>, func: &Bound<PyAny>) -> PyResult<()> {
        for inst in self.data.iter() {
            func.call1((inst.unpack_py_op(py)?,))?;
        }
        Ok(())
    }

    /// Invokes callable ``func`` with the positional index and operation
    /// of each instruction.
    ///
    /// Args:
    ///     func (Callable[[int, :class:`~.Operation`], None]):
    ///         The callable to invoke.
    #[pyo3(signature = (func))]
    pub fn foreach_op_indexed(&self, py: Python<'_>, func: &Bound<PyAny>) -> PyResult<()> {
        for (index, inst) in self.data.iter().enumerate() {
            func.call1((index, inst.unpack_py_op(py)?))?;
        }
        Ok(())
    }

    /// Invokes callable ``func`` with each instruction's operation, replacing the operation with
    /// the result, if the operation is not a standard gate without a condition.
    ///
    /// .. warning::
    ///
    ///     This is a shim for while there are still important components of the circuit still
    ///     implemented in Python space.  This method **skips** any instruction that contains an
    ///     non-conditional standard gate (which is likely to be most instructions).
    ///
    /// Args:
    ///     func (Callable[[:class:`~.Operation`], :class:`~.Operation`]):
    ///         A callable used to map original operations to their replacements.
    #[pyo3(signature = (func))]
    pub fn map_nonstandard_ops(&mut self, py: Python<'_>, func: &Bound<PyAny>) -> PyResult<()> {
        for inst in self.data.iter_mut() {
            if inst.op.try_standard_gate().is_some() && inst.extra_attrs.condition().is_none() {
                continue;
            }
            let py_op = func.call1((inst.unpack_py_op(py)?,))?;
            let result = py_op.extract::<OperationFromPython>()?;
            inst.op = result.operation;
            inst.params = (!result.params.is_empty()).then(|| Box::new(result.params));
            inst.extra_attrs = result.extra_attrs;
            #[cfg(feature = "cache_pygates")]
            {
                inst.py_op = py_op.unbind().into();
            }
        }
        Ok(())
    }

    /// Replaces the bits of this container with the given ``qubits``
    /// and/or ``clbits``.
    ///
    /// The `:attr:`~.CircuitInstruction.qubits` and
    /// :attr:`~.CircuitInstruction.clbits` of existing instructions are
    /// reinterpreted using the new bit sequences on access.
    /// As such, the primary use-case for this method is to remap a circuit to
    /// a different set of bits in constant time relative to the number of
    /// instructions in the circuit.
    ///
    /// Args:
    ///     qubits (Iterable[:class:`.Qubit] | None):
    ///         The qubit sequence which should replace the container's
    ///         existing qubits, or ``None`` to skip replacement.
    ///     clbits (Iterable[:class:`.Clbit] | None):
    ///         The clbit sequence which should replace the container's
    ///         existing qubits, or ``None`` to skip replacement.
    ///
    /// Raises:
    ///     ValueError: A replacement sequence is smaller than the bit list
    ///         its contents would replace.
    ///
    /// .. note::
    ///
    ///     Instruction operations themselves are NOT adjusted.
    ///     To modify bits referenced by an operation, use
    ///     :meth:`~.CircuitData.foreach_op` or
    ///     :meth:`~.CircuitData.foreach_op_indexed` or
    ///     :meth:`~.CircuitData.map_nonstandard_ops` to adjust the operations manually
    ///     after calling this method.
    ///
    /// Examples:
    ///
    ///     The following :class:`.CircuitData` is reinterpreted as if its bits
    ///     were originally added in reverse.
    ///
    ///     .. code-block::
    ///
    ///         qr = QuantumRegister(3)
    ///         data = CircuitData(qubits=qr, data=[
    ///             CircuitInstruction(XGate(), [qr[0]], []),
    ///             CircuitInstruction(XGate(), [qr[1]], []),
    ///             CircuitInstruction(XGate(), [qr[2]], []),
    ///         ])
    ///
    ///         data.replace_bits(qubits=reversed(qr))
    ///         assert(data == [
    ///             CircuitInstruction(XGate(), [qr[2]], []),
    ///             CircuitInstruction(XGate(), [qr[1]], []),
    ///             CircuitInstruction(XGate(), [qr[0]], []),
    ///         ])
    #[pyo3(signature = (qubits=None, clbits=None))]
    pub fn replace_bits(
        &mut self,
        py: Python<'_>,
        qubits: Option<&Bound<PyAny>>,
        clbits: Option<&Bound<PyAny>>,
    ) -> PyResult<()> {
        let mut temp = CircuitData::new(py, qubits, clbits, None, 0, self.global_phase.clone())?;
        if qubits.is_some() {
            if temp.num_qubits() < self.num_qubits() {
                return Err(PyValueError::new_err(format!(
                    "Replacement 'qubits' of size {:?} must contain at least {:?} bits.",
                    temp.num_qubits(),
                    self.num_qubits(),
                )));
            }
            std::mem::swap(&mut temp.qubits, &mut self.qubits);
        }
        if clbits.is_some() {
            if temp.num_clbits() < self.num_clbits() {
                return Err(PyValueError::new_err(format!(
                    "Replacement 'clbits' of size {:?} must contain at least {:?} bits.",
                    temp.num_clbits(),
                    self.num_clbits(),
                )));
            }
            std::mem::swap(&mut temp.clbits, &mut self.clbits);
        }
        Ok(())
    }

    pub fn __len__(&self) -> usize {
        self.data.len()
    }

    // Note: we also rely on this to make us iterable!
    pub fn __getitem__(&self, py: Python, index: PySequenceIndex) -> PyResult<PyObject> {
        // Get a single item, assuming the index is validated as in bounds.
        let get_single = |index: usize| {
            let inst = &self.data[index];
            let qubits = self.qargs_interner.get(inst.qubits);
            let clbits = self.cargs_interner.get(inst.clbits);
            CircuitInstruction {
                operation: inst.op.clone(),
                qubits: PyTuple::new_bound(py, self.qubits.map_indices(qubits)).unbind(),
                clbits: PyTuple::new_bound(py, self.clbits.map_indices(clbits)).unbind(),
                params: inst.params_view().iter().cloned().collect(),
                extra_attrs: inst.extra_attrs.clone(),
                #[cfg(feature = "cache_pygates")]
                py_op: inst.py_op.clone(),
            }
            .into_py(py)
        };
        match index.with_len(self.data.len())? {
            SequenceIndex::Int(index) => Ok(get_single(index)),
            indices => Ok(PyList::new_bound(py, indices.iter().map(get_single)).into_py(py)),
        }
    }

    pub fn __delitem__(&mut self, py: Python, index: PySequenceIndex) -> PyResult<()> {
        self.delitem(py, index.with_len(self.data.len())?)
    }

    pub fn __setitem__(&mut self, index: PySequenceIndex, value: &Bound<PyAny>) -> PyResult<()> {
        fn set_single(slf: &mut CircuitData, index: usize, value: &Bound<PyAny>) -> PyResult<()> {
            let py = value.py();
            slf.untrack_instruction_parameters(py, index)?;
            slf.data[index] = slf.pack(py, &value.downcast::<CircuitInstruction>()?.borrow())?;
            slf.track_instruction_parameters(py, index)?;
            Ok(())
        }

        let py = value.py();
        match index.with_len(self.data.len())? {
            SequenceIndex::Int(index) => set_single(self, index, value),
            indices @ SequenceIndex::PosRange {
                start,
                stop,
                step: 1,
            } => {
                // `list` allows setting a slice with step +1 to an arbitrary length.
                let values = value.iter()?.collect::<PyResult<Vec<_>>>()?;
                for (index, value) in indices.iter().zip(values.iter()) {
                    set_single(self, index, value)?;
                }
                if indices.len() > values.len() {
                    self.delitem(
                        py,
                        SequenceIndex::PosRange {
                            start: start + values.len(),
                            stop,
                            step: 1,
                        },
                    )?
                } else {
                    for value in values[indices.len()..].iter().rev() {
                        self.insert(stop as isize, value.downcast()?.borrow())?;
                    }
                }
                Ok(())
            }
            indices => {
                let values = value.iter()?.collect::<PyResult<Vec<_>>>()?;
                if indices.len() == values.len() {
                    for (index, value) in indices.iter().zip(values.iter()) {
                        set_single(self, index, value)?;
                    }
                    Ok(())
                } else {
                    Err(PyValueError::new_err(format!(
                        "attempt to assign sequence of size {:?} to extended slice of size {:?}",
                        values.len(),
                        indices.len(),
                    )))
                }
            }
        }
    }

    pub fn insert(&mut self, mut index: isize, value: PyRef<CircuitInstruction>) -> PyResult<()> {
        // `list.insert` has special-case extra clamping logic for its index argument.
        let index = {
            if index < 0 {
                // This can't exceed `isize::MAX` because `self.data[0]` is larger than a byte.
                index += self.data.len() as isize;
            }
            if index < 0 {
                0
            } else if index as usize > self.data.len() {
                self.data.len()
            } else {
                index as usize
            }
        };
        let py = value.py();
        let packed = self.pack(py, &value)?;
        self.data.insert(index, packed);
        if index == self.data.len() - 1 {
            self.track_instruction_parameters(py, index)?;
        } else {
            self.reindex_parameter_table(py)?;
        }
        Ok(())
    }

    #[pyo3(signature = (index=None))]
    pub fn pop(&mut self, py: Python<'_>, index: Option<PySequenceIndex>) -> PyResult<PyObject> {
        let index = index.unwrap_or(PySequenceIndex::Int(-1));
        let native_index = index.with_len(self.data.len())?;
        let item = self.__getitem__(py, index)?;
        self.delitem(py, native_index)?;
        Ok(item)
    }

    /// Primary entry point for appending an instruction from Python space.
    pub fn append(&mut self, value: &Bound<CircuitInstruction>) -> PyResult<()> {
        let py = value.py();
        let new_index = self.data.len();
        let packed = self.pack(py, &value.borrow())?;
        self.data.push(packed);
        self.track_instruction_parameters(py, new_index)
    }

    /// Backup entry point for appending an instruction from Python space, in the unusual case that
    /// one of the instruction parameters contains a cyclical reference to the circuit itself.
    ///
    /// In this case, the `params` field should be a list of `(index, parameters)` tuples, where the
    /// index is into the instruction's `params` attribute, and `parameters` is a Python iterable
    /// of `Parameter` objects.
    pub fn append_manual_params(
        &mut self,
        value: &Bound<CircuitInstruction>,
        params: &Bound<PyList>,
    ) -> PyResult<()> {
        let instruction_index = self.data.len();
        let packed = self.pack(value.py(), &value.borrow())?;
        self.data.push(packed);
        for item in params.iter() {
            let (parameter_index, parameters) = item.extract::<(u32, Bound<PyAny>)>()?;
            let usage = ParameterUse::Index {
                instruction: instruction_index,
                parameter: parameter_index,
            };
            for param in parameters.iter()? {
                self.param_table.track(&param?, Some(usage))?;
            }
        }
        Ok(())
    }

    pub fn extend(&mut self, py: Python<'_>, itr: &Bound<PyAny>) -> PyResult<()> {
        if let Ok(other) = itr.downcast::<CircuitData>() {
            let other = other.borrow();
            // Fast path to avoid unnecessary construction of CircuitInstruction instances.
            self.data.reserve(other.data.len());
            for inst in other.data.iter() {
                let qubits = other
                    .qargs_interner
                    .get(inst.qubits)
                    .iter()
                    .map(|b| {
                        Ok(self
                            .qubits
                            .find(other.qubits.get(*b).unwrap().bind(py))
                            .unwrap())
                    })
                    .collect::<PyResult<Vec<Qubit>>>()?;
                let clbits = other
                    .cargs_interner
                    .get(inst.clbits)
                    .iter()
                    .map(|b| {
                        Ok(self
                            .clbits
                            .find(other.clbits.get(*b).unwrap().bind(py))
                            .unwrap())
                    })
                    .collect::<PyResult<Vec<Clbit>>>()?;
                let new_index = self.data.len();
                let qubits_id = self.qargs_interner.insert_owned(qubits);
                let clbits_id = self.cargs_interner.insert_owned(clbits);
                self.data.push(PackedInstruction {
                    op: inst.op.clone(),
                    qubits: qubits_id,
                    clbits: clbits_id,
                    params: inst.params.clone(),
                    extra_attrs: inst.extra_attrs.clone(),
                    #[cfg(feature = "cache_pygates")]
                    py_op: inst.py_op.clone(),
                });
                self.track_instruction_parameters(py, new_index)?;
            }
            return Ok(());
        }
        for v in itr.iter()? {
            self.append(v?.downcast()?)?;
        }
        Ok(())
    }

    /// Assign all the circuit parameters, given an iterable input of `Param` instances.
    fn assign_parameters_iterable(&mut self, sequence: Bound<PyAny>) -> PyResult<()> {
        if let Ok(readonly) = sequence.extract::<PyReadonlyArray1<f64>>() {
            // Fast path for Numpy arrays; in this case we can easily handle them without copying
            // the data across into a Rust-space `Vec` first.
            let array = readonly.as_array();
            if array.len() != self.param_table.num_parameters() {
                return Err(PyValueError::new_err(concat!(
                    "Mismatching number of values and parameters. For partial binding ",
                    "please pass a dictionary of {parameter: value} pairs."
                )));
            }
            let mut old_table = std::mem::take(&mut self.param_table);
            self.assign_parameters_inner(
                sequence.py(),
                array
                    .iter()
                    .map(|value| Param::Float(*value))
                    .zip(old_table.drain_ordered())
                    .map(|(value, (obj, uses))| (obj, value, uses)),
            )
        } else {
            let values = sequence
                .iter()?
                .map(|ob| Param::extract_no_coerce(&ob?))
                .collect::<PyResult<Vec<_>>>()?;
            self.assign_parameters_from_slice(sequence.py(), &values)
        }
    }

    /// Assign all uses of the circuit parameters as keys `mapping` to their corresponding values.
    fn assign_parameters_mapping(&mut self, mapping: Bound<PyAny>) -> PyResult<()> {
        let py = mapping.py();
        let mut items = Vec::new();
        for item in mapping.call_method0("items")?.iter()? {
            let (param_ob, value) = item?.extract::<(Py<PyAny>, AssignParam)>()?;
            let uuid = ParameterUuid::from_parameter(param_ob.bind(py))?;
            items.push((param_ob, value.0, self.param_table.pop(uuid)?));
        }
        self.assign_parameters_inner(py, items)
    }

    pub fn clear(&mut self) {
        std::mem::take(&mut self.data);
        self.param_table.clear();
    }

    /// Counts the number of times each operation is used in the circuit.
    ///
    /// # Parameters
    /// - `self` - A mutable reference to the CircuitData struct.
    ///
    /// # Returns
    /// An IndexMap containing the operation names as keys and their respective counts as values.
    pub fn count_ops(&self) -> IndexMap<&str, usize, ::ahash::RandomState> {
        let mut ops_count: IndexMap<&str, usize, ::ahash::RandomState> = IndexMap::default();
        for instruction in &self.data {
            *ops_count.entry(instruction.op.name()).or_insert(0) += 1;
        }
        ops_count.par_sort_by(|_k1, v1, _k2, v2| v2.cmp(v1));
        ops_count
    }

    // Marks this pyclass as NOT hashable.
    #[classattr]
    const __hash__: Option<Py<PyAny>> = None;

    fn __eq__(slf: &Bound<Self>, other: &Bound<PyAny>) -> PyResult<bool> {
        let slf = slf.as_any();
        if slf.is(other) {
            return Ok(true);
        }
        if slf.len()? != other.len()? {
            return Ok(false);
        }
        // Implemented using generic iterators on both sides
        // for simplicity.
        let mut ours_itr = slf.iter()?;
        let mut theirs_itr = other.iter()?;
        loop {
            match (ours_itr.next(), theirs_itr.next()) {
                (Some(ours), Some(theirs)) => {
                    if !ours?.eq(theirs?)? {
                        return Ok(false);
                    }
                }
                (None, None) => {
                    return Ok(true);
                }
                _ => {
                    return Ok(false);
                }
            }
        }
    }

    fn __traverse__(&self, visit: PyVisit<'_>) -> Result<(), PyTraverseError> {
        for bit in self.qubits.bits().iter().chain(self.clbits.bits().iter()) {
            visit.call(bit)?;
        }

        // Note:
        //   There's no need to visit the native Rust data
        //   structures used for internal tracking: the only Python
        //   references they contain are to the bits in these lists!
        visit.call(self.qubits.cached())?;
        visit.call(self.clbits.cached())?;
        self.param_table.py_gc_traverse(&visit)?;
        Ok(())
    }

    fn __clear__(&mut self) {
        // Clear anything that could have a reference cycle.
        self.data.clear();
        self.qubits.dispose();
        self.clbits.dispose();
        self.param_table.clear();
    }

    /// Set the global phase of the circuit.
    ///
    /// This method assumes that the parameter table is either fully consistent, or contains zero
    /// entries for the global phase, regardless of what value is currently stored there.  It's not
    /// uncommon for subclasses and other parts of Qiskit to have filled in the global phase field
    /// by copies or other means, before making the parameter table consistent.
    #[setter]
    pub fn set_global_phase(&mut self, py: Python, angle: Param) -> PyResult<()> {
        if let Param::ParameterExpression(expr) = &self.global_phase {
            for param_ob in expr.bind(py).getattr(intern!(py, "parameters"))?.iter()? {
                match self.param_table.remove_use(
                    ParameterUuid::from_parameter(&param_ob?)?,
                    ParameterUse::GlobalPhase,
                ) {
                    Ok(_)
                    | Err(ParameterTableError::ParameterNotTracked(_))
                    | Err(ParameterTableError::UsageNotTracked(_)) => (),
                    // Any errors added later might want propagating.
                }
            }
        }
        match angle {
            Param::Float(angle) => {
                self.global_phase = Param::Float(angle.rem_euclid(2. * std::f64::consts::PI));
                Ok(())
            }
            Param::ParameterExpression(_) => {
                for param_ob in angle.iter_parameters(py)? {
                    self.param_table
                        .track(&param_ob?, Some(ParameterUse::GlobalPhase))?;
                }
                self.global_phase = angle;
                Ok(())
            }
            Param::Obj(_) => Err(PyTypeError::new_err("invalid type for global phase")),
        }
    }

    pub fn num_nonlocal_gates(&self) -> usize {
        self.data
            .iter()
            .filter(|inst| inst.op.num_qubits() > 1 && !inst.op.directive())
            .count()
    }
}

impl CircuitData {
    /// An alternate constructor to build a new `CircuitData` from an iterator
    /// of packed operations. This can be used to build a circuit from a sequence
    /// of `PackedOperation` without needing to involve Python.
    ///
    /// This can be connected with the Python space
    /// QuantumCircuit.from_circuit_data() constructor to build a full
    /// QuantumCircuit from Rust.
    ///
    /// # Arguments
    ///
    /// * py: A GIL handle this is needed to instantiate Qubits in Python space
    /// * num_qubits: The number of qubits in the circuit. These will be created
    ///     in Python as loose bits without a register.
    /// * num_clbits: The number of classical bits in the circuit. These will be created
    ///     in Python as loose bits without a register.
    /// * instructions: An iterator of the (packed operation, params, qubits, clbits) to
    ///     add to the circuit
    /// * global_phase: The global phase to use for the circuit
    pub fn from_packed_operations<I>(
        py: Python,
        num_qubits: u32,
        num_clbits: u32,
        instructions: I,
        global_phase: Param,
    ) -> PyResult<Self>
    where
        I: IntoIterator<
            Item = PyResult<(
                PackedOperation,
                SmallVec<[Param; 3]>,
                Vec<Qubit>,
                Vec<Clbit>,
            )>,
        >,
    {
        let instruction_iter = instructions.into_iter();
        let mut res = Self::with_capacity(
            py,
            num_qubits,
            num_clbits,
            instruction_iter.size_hint().0,
            global_phase,
        )?;
        for item in instruction_iter {
            let (operation, params, qargs, cargs) = item?;
            let qubits = res.qargs_interner.insert_owned(qargs);
            let clbits = res.cargs_interner.insert_owned(cargs);
            let params = (!params.is_empty()).then(|| Box::new(params));
            res.data.push(PackedInstruction {
                op: operation,
                qubits,
                clbits,
                params,
                extra_attrs: ExtraInstructionAttributes::default(),
                #[cfg(feature = "cache_pygates")]
                py_op: OnceCell::new(),
            });
            res.track_instruction_parameters(py, res.data.len() - 1)?;
        }
        Ok(res)
    }

    /// A constructor for CircuitData from an iterator of PackedInstruction objects
    ///
    /// This is tpically useful when iterating over a CircuitData or DAGCircuit
    /// to construct a new CircuitData from the iterator of PackedInstructions. As
    /// such it requires that you have `BitData` and `Interner` objects to run. If
    /// you just wish to build a circuit data from an iterator of instructions
    /// the `from_packed_operations` or `from_standard_gates` constructor methods
    /// are a better choice
    ///
    /// # Args
    ///
    /// * py: A GIL handle this is needed to instantiate Qubits in Python space
    /// * qubits: The BitData to use for the new circuit's qubits
    /// * clbits: The BitData to use for the new circuit's clbits
    /// * qargs_interner: The interner for Qubit objects in the circuit. This must
    ///     contain all the Interned<Qubit> indices stored in the
    ///     PackedInstructions from `instructions`
    /// * cargs_interner: The interner for Clbit objects in the circuit. This must
    ///     contain all the Interned<Clbit> indices stored in the
    ///     PackedInstructions from `instructions`
    /// * Instructions: An iterator with items of type: `PyResult<PackedInstruction>`
    ///     that contais the instructions to insert in iterator order to the new
    ///     CircuitData. This returns a `PyResult` to facilitate the case where
    ///     you need to make a python copy (such as with `PackedOperation::py_deepcopy()`)
    ///     of the operation while iterating for constructing the new `CircuitData`. An
    ///     example of this use case is in `qiskit_circuit::converters::dag_to_circuit`.
    /// * global_phase: The global phase value to use for the new circuit.
    pub fn from_packed_instructions<I>(
        py: Python,
        qubits: BitData<Qubit>,
        clbits: BitData<Clbit>,
        qargs_interner: Interner<[Qubit]>,
        cargs_interner: Interner<[Clbit]>,
        instructions: I,
        global_phase: Param,
    ) -> PyResult<Self>
    where
        I: IntoIterator<Item = PyResult<PackedInstruction>>,
    {
        let instruction_iter = instructions.into_iter();
        let mut res = CircuitData {
            data: Vec::with_capacity(instruction_iter.size_hint().0),
            qargs_interner,
            cargs_interner,
            qubits,
            clbits,
            param_table: ParameterTable::new(),
            global_phase,
        };

        for inst in instruction_iter {
            res.data.push(inst?);
            res.track_instruction_parameters(py, res.data.len() - 1)?;
        }
        Ok(res)
    }

    /// An alternate constructor to build a new `CircuitData` from an iterator
    /// of standard gates. This can be used to build a circuit from a sequence
    /// of standard gates, such as for a `StandardGate` definition or circuit
    /// synthesis without needing to involve Python.
    ///
    /// This can be connected with the Python space
    /// QuantumCircuit.from_circuit_data() constructor to build a full
    /// QuantumCircuit from Rust.
    ///
    /// # Arguments
    ///
    /// * py: A GIL handle this is needed to instantiate Qubits in Python space
    /// * num_qubits: The number of qubits in the circuit. These will be created
    ///     in Python as loose bits without a register.
    /// * instructions: An iterator of the standard gate params and qubits to
    ///     add to the circuit
    /// * global_phase: The global phase to use for the circuit
    pub fn from_standard_gates<I>(
        py: Python,
        num_qubits: u32,
        instructions: I,
        global_phase: Param,
    ) -> PyResult<Self>
    where
        I: IntoIterator<Item = (StandardGate, SmallVec<[Param; 3]>, SmallVec<[Qubit; 2]>)>,
    {
        let instruction_iter = instructions.into_iter();
        let mut res = Self::with_capacity(
            py,
            num_qubits,
            0,
            instruction_iter.size_hint().0,
            global_phase,
        )?;
        let no_clbit_index = res.cargs_interner.get_default();
        for (operation, params, qargs) in instruction_iter {
            let qubits = res.qargs_interner.insert(&qargs);
            let params = (!params.is_empty()).then(|| Box::new(params));
            res.data.push(PackedInstruction {
                op: operation.into(),
                qubits,
                clbits: no_clbit_index,
                params,
                extra_attrs: ExtraInstructionAttributes::default(),
                #[cfg(feature = "cache_pygates")]
                py_op: OnceCell::new(),
            });
            res.track_instruction_parameters(py, res.data.len() - 1)?;
        }
        Ok(res)
    }

    /// Build an empty CircuitData object with an initially allocated instruction capacity
    pub fn with_capacity(
        py: Python,
        num_qubits: u32,
        num_clbits: u32,
        instruction_capacity: usize,
        global_phase: Param,
    ) -> PyResult<Self> {
        let mut res = CircuitData {
            data: Vec::with_capacity(instruction_capacity),
            qargs_interner: Interner::new(),
            cargs_interner: Interner::new(),
            qubits: BitData::new(py, "qubits".to_string()),
            clbits: BitData::new(py, "clbits".to_string()),
            param_table: ParameterTable::new(),
            global_phase,
        };
        if num_qubits > 0 {
            let qubit_cls = QUBIT.get_bound(py);
            for _i in 0..num_qubits {
                let bit = qubit_cls.call0()?;
                res.add_qubit(py, &bit, true)?;
            }
        }
        if num_clbits > 0 {
            let clbit_cls = CLBIT.get_bound(py);
            for _i in 0..num_clbits {
                let bit = clbit_cls.call0()?;
                res.add_clbit(py, &bit, true)?;
            }
        }
        Ok(res)
    }

    /// Append a standard gate to this CircuitData
    pub fn push_standard_gate(
        &mut self,
        operation: StandardGate,
        params: &[Param],
        qargs: &[Qubit],
    ) -> PyResult<()> {
        let no_clbit_index = self.cargs_interner.get_default();
        let params = (!params.is_empty()).then(|| Box::new(params.iter().cloned().collect()));
        let qubits = self.qargs_interner.insert(qargs);
        self.data.push(PackedInstruction {
            op: operation.into(),
            qubits,
            clbits: no_clbit_index,
            params,
            extra_attrs: ExtraInstructionAttributes::default(),
            #[cfg(feature = "cache_pygates")]
            py_op: OnceCell::new(),
        });
        Ok(())
    }

    /// Add the entries from the `PackedInstruction` at the given index to the internal parameter
    /// table.
    fn track_instruction_parameters(
        &mut self,
        py: Python,
        instruction_index: usize,
    ) -> PyResult<()> {
        for (index, param) in self.data[instruction_index]
            .params_view()
            .iter()
            .enumerate()
        {
            let usage = ParameterUse::Index {
                instruction: instruction_index,
                parameter: index as u32,
            };
            for param_ob in param.iter_parameters(py)? {
                self.param_table.track(&param_ob?, Some(usage))?;
            }
        }
        Ok(())
    }

    /// Remove the entries from the `PackedInstruction` at the given index from the internal
    /// parameter table.
    fn untrack_instruction_parameters(
        &mut self,
        py: Python,
        instruction_index: usize,
    ) -> PyResult<()> {
        for (index, param) in self.data[instruction_index]
            .params_view()
            .iter()
            .enumerate()
        {
            let usage = ParameterUse::Index {
                instruction: instruction_index,
                parameter: index as u32,
            };
            for param_ob in param.iter_parameters(py)? {
                self.param_table.untrack(&param_ob?, usage)?;
            }
        }
        Ok(())
    }

    /// Retrack the entire `ParameterTable`.
    ///
    /// This is necessary each time an insertion or removal occurs on `self.data` other than in the
    /// last position.
    fn reindex_parameter_table(&mut self, py: Python) -> PyResult<()> {
        self.param_table.clear();

        for inst_index in 0..self.data.len() {
            self.track_instruction_parameters(py, inst_index)?;
        }
        for param_ob in self.global_phase.iter_parameters(py)? {
            self.param_table
                .track(&param_ob?, Some(ParameterUse::GlobalPhase))?;
        }
        Ok(())
    }

    /// Native internal driver of `__delitem__` that uses a Rust-space version of the
    /// `SequenceIndex`.  This assumes that the `SequenceIndex` contains only in-bounds indices, and
    /// panics if not.
    fn delitem(&mut self, py: Python, indices: SequenceIndex) -> PyResult<()> {
        // We need to delete in reverse order so we don't invalidate higher indices with a deletion.
        for index in indices.descending() {
            self.data.remove(index);
        }
        if !indices.is_empty() {
            self.reindex_parameter_table(py)?;
        }
        Ok(())
    }

    fn pack(&mut self, py: Python, inst: &CircuitInstruction) -> PyResult<PackedInstruction> {
        let qubits = self
            .qargs_interner
            .insert_owned(self.qubits.map_bits(inst.qubits.bind(py))?.collect());
        let clbits = self
            .cargs_interner
            .insert_owned(self.clbits.map_bits(inst.clbits.bind(py))?.collect());
        Ok(PackedInstruction {
            op: inst.operation.clone(),
            qubits,
            clbits,
            params: (!inst.params.is_empty()).then(|| Box::new(inst.params.clone())),
            extra_attrs: inst.extra_attrs.clone(),
            #[cfg(feature = "cache_pygates")]
            py_op: inst.py_op.clone(),
        })
    }

    /// Returns an iterator over all the instructions present in the circuit.
    pub fn iter(&self) -> impl Iterator<Item = &PackedInstruction> {
        self.data.iter()
    }

    /// Assigns parameters to circuit data based on a slice of `Param`.
    pub fn assign_parameters_from_slice(&mut self, py: Python, slice: &[Param]) -> PyResult<()> {
        if slice.len() != self.param_table.num_parameters() {
            return Err(PyValueError::new_err(concat!(
                "Mismatching number of values and parameters. For partial binding ",
                "please pass a mapping of {parameter: value} pairs."
            )));
        }
        let mut old_table = std::mem::take(&mut self.param_table);
        self.assign_parameters_inner(
            py,
            slice
                .iter()
                .zip(old_table.drain_ordered())
                .map(|(value, (param_ob, uses))| (param_ob, value.clone_ref(py), uses)),
        )
    }

    /// Assigns parameters to circuit data based on a mapping of `ParameterUuid` : `Param`.
    /// This mapping assumes that the provided `ParameterUuid` keys are instances
    /// of `ParameterExpression`.
    pub fn assign_parameters_from_mapping<I, T>(&mut self, py: Python, iter: I) -> PyResult<()>
    where
        I: IntoIterator<Item = (ParameterUuid, T)>,
        T: AsRef<Param>,
    {
        let mut items = Vec::new();
        for (param_uuid, value) in iter {
            // Assume all the Parameters are already in the circuit
            let param_obj = self.get_parameter_by_uuid(param_uuid);
            if let Some(param_obj) = param_obj {
                // Copy or increase ref_count for Parameter, avoid acquiring the GIL.
                items.push((
                    param_obj.clone_ref(py),
                    value.as_ref().clone_ref(py),
                    self.param_table.pop(param_uuid)?,
                ));
            } else {
                return Err(PyValueError::new_err("An invalid parameter was provided."));
            }
        }
        self.assign_parameters_inner(py, items)
    }

    /// Returns an immutable view of the Interner used for Qargs
    pub fn qargs_interner(&self) -> &Interner<[Qubit]> {
        &self.qargs_interner
    }

    /// Returns an immutable view of the Interner used for Cargs
    pub fn cargs_interner(&self) -> &Interner<[Clbit]> {
        &self.cargs_interner
    }

    /// Returns an immutable view of the Global Phase `Param` of the circuit
    pub fn global_phase(&self) -> &Param {
        &self.global_phase
    }

    /// Returns an immutable view of the Qubits registered in the circuit
    pub fn qubits(&self) -> &BitData<Qubit> {
        &self.qubits
    }

    /// Returns an immutable view of the Classical bits registered in the circuit
    pub fn clbits(&self) -> &BitData<Clbit> {
        &self.clbits
    }

    /// Unpacks from interned value to `[Qubit]`
    pub fn get_qargs(&self, index: Interned<[Qubit]>) -> &[Qubit] {
        self.qargs_interner().get(index)
    }

    /// Insert qargs into the interner and return the interned value
    pub fn set_qargs(&mut self, qubits: &[Qubit]) -> Interned<[Qubit]> {
        self.qargs_interner.insert(qubits)
    }

    /// Unpacks from InternerIndex to `[Clbit]`
    pub fn get_cargs(&self, index: Interned<[Clbit]>) -> &[Clbit] {
        self.cargs_interner().get(index)
    }

    fn assign_parameters_inner<I, T>(&mut self, py: Python, iter: I) -> PyResult<()>
    where
        I: IntoIterator<Item = (Py<PyAny>, T, HashSet<ParameterUse>)>,
        T: AsRef<Param> + Clone,
    {
        let inconsistent =
            || PyRuntimeError::new_err("internal error: circuit parameter table is inconsistent");

        let assign_attr = intern!(py, "assign");
        let assign_parameters_attr = intern!(py, "assign_parameters");
        let _definition_attr = intern!(py, "_definition");
        let numeric_attr = intern!(py, "numeric");
        let parameters_attr = intern!(py, "parameters");
        let params_attr = intern!(py, "params");
        let validate_parameter_attr = intern!(py, "validate_parameter");

        // Bind a single `Parameter` into a Python-space `ParameterExpression`.
        let bind_expr = |expr: Borrowed<PyAny>,
                         param_ob: &Py<PyAny>,
                         value: &Param,
                         coerce: bool|
         -> PyResult<Param> {
            let new_expr = expr.call_method1(assign_attr, (param_ob, value.to_object(py)))?;
            if new_expr.getattr(parameters_attr)?.len()? == 0 {
                let out = new_expr.call_method0(numeric_attr)?;
                if coerce {
                    out.extract()
                } else {
                    Param::extract_no_coerce(&out)
                }
            } else {
                Ok(Param::ParameterExpression(new_expr.unbind()))
            }
        };

        let mut user_operations = HashMap::new();
        let mut uuids = Vec::new();
        for (param_ob, value, uses) in iter {
            debug_assert!(!uses.is_empty());
            uuids.clear();
            for inner_param_ob in value.as_ref().iter_parameters(py)? {
                uuids.push(self.param_table.track(&inner_param_ob?, None)?)
            }
            for usage in uses {
                match usage {
                    ParameterUse::GlobalPhase => {
                        let Param::ParameterExpression(expr) = &self.global_phase else {
                            return Err(inconsistent());
                        };
                        self.set_global_phase(
                            py,
                            bind_expr(expr.bind_borrowed(py), &param_ob, value.as_ref(), true)?,
                        )?;
                    }
                    ParameterUse::Index {
                        instruction,
                        parameter,
                    } => {
                        let parameter = parameter as usize;
                        let previous = &mut self.data[instruction];
                        if let Some(standard) = previous.standard_gate() {
                            let params = previous.params_mut();
                            let Param::ParameterExpression(expr) = &params[parameter] else {
                                return Err(inconsistent());
                            };
                            params[parameter] = match bind_expr(
                                expr.bind_borrowed(py),
                                &param_ob,
                                value.as_ref(),
                                true,
                            )? {
                                Param::Obj(obj) => {
                                    return Err(CircuitError::new_err(format!(
                                        "bad type after binding for gate '{}': '{}'",
                                        standard.name(),
                                        obj.bind(py).repr()?,
                                    )))
                                }
                                param => param,
                            };
                            for uuid in uuids.iter() {
                                self.param_table.add_use(*uuid, usage)?
                            }
                            #[cfg(feature = "cache_pygates")]
                            {
                                // Standard gates can all rebuild their definitions, so if the
                                // cached py_op exists, just clear out any existing cache.
                                if let Some(borrowed) = previous.py_op.get() {
                                    borrowed.bind(py).setattr("_definition", py.None())?
                                }
                            }
                        } else {
                            // Track user operations we've seen so we can rebind their definitions.
                            // Strictly this can add the same binding pair more than once, if an
                            // instruction has the same `Parameter` in several of its `params`, but
                            // we're going to turn that into a `dict` anyway, so it doesn't matter.
                            user_operations
                                .entry(instruction)
                                .or_insert_with(Vec::new)
                                .push((param_ob.clone_ref(py), value.as_ref().clone_ref(py)));

                            let op = previous.unpack_py_op(py)?.into_bound(py);
                            let previous_param = &previous.params_view()[parameter];
                            let new_param = match previous_param {
                                Param::Float(_) => return Err(inconsistent()),
                                Param::ParameterExpression(expr) => {
                                    // For user gates, we don't coerce floats to integers in `Param`
                                    // so that users can use them if they choose.
                                    let new_param = bind_expr(
                                        expr.bind_borrowed(py),
                                        &param_ob,
                                        value.as_ref(),
                                        false,
                                    )?;
                                    // Historically, `assign_parameters` called `validate_parameter`
                                    // only when a `ParameterExpression` became fully bound.  Some
                                    // "generalised" (or user) gates fail without this, though
                                    // arguably, that's them indicating they shouldn't be allowed to
                                    // be parametric.
                                    //
                                    // Our `bind_expr` coercion means that a non-parametric
                                    // `ParameterExperssion` after binding would have been coerced
                                    // to a numeric quantity already, so the match here is
                                    // definitely parameterized.
                                    match new_param {
                                        Param::ParameterExpression(_) => new_param,
                                        new_param => Param::extract_no_coerce(&op.call_method1(
                                            validate_parameter_attr,
                                            (new_param,),
                                        )?)?,
                                    }
                                }
                                Param::Obj(obj) => {
                                    let obj = obj.bind_borrowed(py);
                                    if !obj.is_instance(QUANTUM_CIRCUIT.get_bound(py))? {
                                        return Err(inconsistent());
                                    }
                                    Param::extract_no_coerce(
                                        &obj.call_method(
                                            assign_parameters_attr,
                                            ([(&param_ob, value.as_ref())].into_py_dict_bound(py),),
                                            Some(
                                                &[("inplace", false), ("flat_input", true)]
                                                    .into_py_dict_bound(py),
                                            ),
                                        )?,
                                    )?
                                }
                            };
                            op.getattr(params_attr)?.set_item(parameter, new_param)?;
                            let mut new_op = op.extract::<OperationFromPython>()?;
                            previous.op = new_op.operation;
                            previous.params_mut().swap_with_slice(&mut new_op.params);
                            previous.extra_attrs = new_op.extra_attrs;
                            #[cfg(feature = "cache_pygates")]
                            {
                                previous.py_op = op.into_py(py).into();
                            }
                            for uuid in uuids.iter() {
                                self.param_table.add_use(*uuid, usage)?
                            }
                        }
                    }
                }
            }
        }

        let assign_kwargs = (!user_operations.is_empty()).then(|| {
            [("inplace", true), ("flat_input", true), ("strict", false)].into_py_dict_bound(py)
        });
        for (instruction, bindings) in user_operations {
            // We only put non-standard gates in `user_operations`, so we're not risking creating a
            // previously non-existent Python object.
            let instruction = &self.data[instruction];
            let definition_cache = if matches!(instruction.op.view(), OperationRef::Operation(_)) {
                // `Operation` instances don't have a `definition` as part of their interfaces, but
                // they might be an `AnnotatedOperation`, which is one of our special built-ins.
                // This should be handled more completely in the user-customisation interface by a
                // delegating method, but that's not the data model we currently have.
                let py_op = instruction.unpack_py_op(py)?;
                let py_op = py_op.bind(py);
                if !py_op.is_instance(ANNOTATED_OPERATION.get_bound(py))? {
                    continue;
                }
                py_op
                    .getattr(intern!(py, "base_op"))?
                    .getattr(_definition_attr)?
            } else {
                instruction
                    .unpack_py_op(py)?
                    .bind(py)
                    .getattr(_definition_attr)?
            };
            if !definition_cache.is_none() {
                definition_cache.call_method(
                    assign_parameters_attr,
                    (bindings.into_py_dict_bound(py),),
                    assign_kwargs.as_ref(),
                )?;
            }
        }
        Ok(())
    }

    /// Retrieves the python `Param` object based on its `ParameterUuid`.
    pub fn get_parameter_by_uuid(&self, uuid: ParameterUuid) -> Option<&Py<PyAny>> {
        self.param_table.py_parameter_by_uuid(uuid)
    }
}

/// Helper struct for `assign_parameters` to allow use of `Param::extract_no_coerce` in
/// PyO3-provided `FromPyObject` implementations on containers.
#[repr(transparent)]
struct AssignParam(Param);
impl<'py> FromPyObject<'py> for AssignParam {
    fn extract_bound(ob: &Bound<'py, PyAny>) -> PyResult<Self> {
        Ok(Self(Param::extract_no_coerce(ob)?))
    }
}<|MERGE_RESOLUTION|>--- conflicted
+++ resolved
@@ -107,355 +107,6 @@
     global_phase: Param,
 }
 
-<<<<<<< HEAD
-impl CircuitData {
-    /// An alternate constructor to build a new `CircuitData` from an iterator
-    /// of packed operations. This can be used to build a circuit from a sequence
-    /// of `PackedOperation` without needing to involve Python.
-    ///
-    /// This can be connected with the Python space
-    /// QuantumCircuit.from_circuit_data() constructor to build a full
-    /// QuantumCircuit from Rust.
-    ///
-    /// # Arguments
-    ///
-    /// * py: A GIL handle this is needed to instantiate Qubits in Python space
-    /// * num_qubits: The number of qubits in the circuit. These will be created
-    ///     in Python as loose bits without a register.
-    /// * num_clbits: The number of classical bits in the circuit. These will be created
-    ///     in Python as loose bits without a register.
-    /// * instructions: An iterator of the (packed operation, params, qubits, clbits) to
-    ///     add to the circuit
-    /// * global_phase: The global phase to use for the circuit
-    pub fn from_packed_operations<I>(
-        py: Python,
-        num_qubits: u32,
-        num_clbits: u32,
-        instructions: I,
-        global_phase: Param,
-    ) -> PyResult<Self>
-    where
-        I: IntoIterator<
-            Item = PyResult<(
-                PackedOperation,
-                SmallVec<[Param; 3]>,
-                Vec<Qubit>,
-                Vec<Clbit>,
-            )>,
-        >,
-    {
-        let instruction_iter = instructions.into_iter();
-        let mut res = Self::with_capacity(
-            py,
-            num_qubits,
-            num_clbits,
-            instruction_iter.size_hint().0,
-            global_phase,
-        )?;
-        for item in instruction_iter {
-            let (operation, params, qargs, cargs) = item?;
-            let qubits = res.qargs_interner.insert_owned(qargs);
-            let clbits = res.cargs_interner.insert_owned(cargs);
-            let params = (!params.is_empty()).then(|| Box::new(params));
-            res.data.push(PackedInstruction {
-                op: operation,
-                qubits,
-                clbits,
-                params,
-                extra_attrs: ExtraInstructionAttributes::default(),
-                #[cfg(feature = "cache_pygates")]
-                py_op: OnceCell::new(),
-            });
-            res.track_instruction_parameters(py, res.data.len() - 1)?;
-        }
-        Ok(res)
-    }
-
-    /// A constructor for CircuitData from an iterator of PackedInstruction objects
-    ///
-    /// This is tpically useful when iterating over a CircuitData or DAGCircuit
-    /// to construct a new CircuitData from the iterator of PackedInstructions. As
-    /// such it requires that you have `BitData` and `Interner` objects to run. If
-    /// you just wish to build a circuit data from an iterator of instructions
-    /// the `from_packed_operations` or `from_standard_gates` constructor methods
-    /// are a better choice
-    ///
-    /// # Args
-    ///
-    /// * py: A GIL handle this is needed to instantiate Qubits in Python space
-    /// * qubits: The BitData to use for the new circuit's qubits
-    /// * clbits: The BitData to use for the new circuit's clbits
-    /// * qargs_interner: The interner for Qubit objects in the circuit. This must
-    ///     contain all the Interned<Qubit> indices stored in the
-    ///     PackedInstructions from `instructions`
-    /// * cargs_interner: The interner for Clbit objects in the circuit. This must
-    ///     contain all the Interned<Clbit> indices stored in the
-    ///     PackedInstructions from `instructions`
-    /// * Instructions: An iterator with items of type: `PyResult<PackedInstruction>`
-    ///     that contais the instructions to insert in iterator order to the new
-    ///     CircuitData. This returns a `PyResult` to facilitate the case where
-    ///     you need to make a python copy (such as with `PackedOperation::py_deepcopy()`)
-    ///     of the operation while iterating for constructing the new `CircuitData`. An
-    ///     example of this use case is in `qiskit_circuit::converters::dag_to_circuit`.
-    /// * global_phase: The global phase value to use for the new circuit.
-    pub fn from_packed_instructions<I>(
-        py: Python,
-        qubits: BitData<Qubit>,
-        clbits: BitData<Clbit>,
-        qargs_interner: Interner<[Qubit]>,
-        cargs_interner: Interner<[Clbit]>,
-        instructions: I,
-        global_phase: Param,
-    ) -> PyResult<Self>
-    where
-        I: IntoIterator<Item = PyResult<PackedInstruction>>,
-    {
-        let instruction_iter = instructions.into_iter();
-        let mut res = CircuitData {
-            data: Vec::with_capacity(instruction_iter.size_hint().0),
-            qargs_interner,
-            cargs_interner,
-            qubits,
-            clbits,
-            param_table: ParameterTable::new(),
-            global_phase,
-        };
-
-        for inst in instruction_iter {
-            res.data.push(inst?);
-            res.track_instruction_parameters(py, res.data.len() - 1)?;
-        }
-        Ok(res)
-    }
-
-    /// An alternate constructor to build a new `CircuitData` from an iterator
-    /// of standard gates. This can be used to build a circuit from a sequence
-    /// of standard gates, such as for a `StandardGate` definition or circuit
-    /// synthesis without needing to involve Python.
-    ///
-    /// This can be connected with the Python space
-    /// QuantumCircuit.from_circuit_data() constructor to build a full
-    /// QuantumCircuit from Rust.
-    ///
-    /// # Arguments
-    ///
-    /// * py: A GIL handle this is needed to instantiate Qubits in Python space
-    /// * num_qubits: The number of qubits in the circuit. These will be created
-    ///     in Python as loose bits without a register.
-    /// * instructions: An iterator of the standard gate params and qubits to
-    ///     add to the circuit
-    /// * global_phase: The global phase to use for the circuit
-    pub fn from_standard_gates<I>(
-        py: Python,
-        num_qubits: u32,
-        instructions: I,
-        global_phase: Param,
-    ) -> PyResult<Self>
-    where
-        I: IntoIterator<Item = (StandardGate, SmallVec<[Param; 3]>, SmallVec<[Qubit; 2]>)>,
-    {
-        let instruction_iter = instructions.into_iter();
-        let mut res = Self::with_capacity(
-            py,
-            num_qubits,
-            0,
-            instruction_iter.size_hint().0,
-            global_phase,
-        )?;
-        let no_clbit_index = res.cargs_interner.get_default();
-        for (operation, params, qargs) in instruction_iter {
-            let qubits = res.qargs_interner.insert(&qargs);
-            let params = (!params.is_empty()).then(|| Box::new(params));
-            res.data.push(PackedInstruction {
-                op: operation.into(),
-                qubits,
-                clbits: no_clbit_index,
-                params,
-                extra_attrs: ExtraInstructionAttributes::default(),
-                #[cfg(feature = "cache_pygates")]
-                py_op: OnceCell::new(),
-            });
-            res.track_instruction_parameters(py, res.data.len() - 1)?;
-        }
-        Ok(res)
-    }
-
-    /// Build an empty CircuitData object with an initially allocated instruction capacity
-    pub fn with_capacity(
-        py: Python,
-        num_qubits: u32,
-        num_clbits: u32,
-        instruction_capacity: usize,
-        global_phase: Param,
-    ) -> PyResult<Self> {
-        let mut res = CircuitData {
-            data: Vec::with_capacity(instruction_capacity),
-            qargs_interner: Interner::new(),
-            cargs_interner: Interner::new(),
-            qubits: BitData::new(py, "qubits".to_string()),
-            clbits: BitData::new(py, "clbits".to_string()),
-            param_table: ParameterTable::new(),
-            global_phase,
-        };
-        if num_qubits > 0 {
-            let qubit_cls = QUBIT.get_bound(py);
-            for _i in 0..num_qubits {
-                let bit = qubit_cls.call0()?;
-                res.add_qubit(py, &bit, true)?;
-            }
-        }
-        if num_clbits > 0 {
-            let clbit_cls = CLBIT.get_bound(py);
-            for _i in 0..num_clbits {
-                let bit = clbit_cls.call0()?;
-                res.add_clbit(py, &bit, true)?;
-            }
-        }
-        Ok(res)
-    }
-
-    /// Append a standard gate to this CircuitData
-    pub fn push_standard_gate(
-        &mut self,
-        operation: StandardGate,
-        params: &[Param],
-        qargs: &[Qubit],
-    ) -> PyResult<()> {
-        let no_clbit_index = self.cargs_interner.get_default();
-        let params = (!params.is_empty()).then(|| Box::new(params.iter().cloned().collect()));
-        let qubits = self.qargs_interner.insert(qargs);
-        self.data.push(PackedInstruction {
-            op: operation.into(),
-            qubits,
-            clbits: no_clbit_index,
-            params,
-            extra_attrs: ExtraInstructionAttributes::default(),
-            #[cfg(feature = "cache_pygates")]
-            py_op: OnceCell::new(),
-        });
-        Ok(())
-    }
-
-    /// Add the entries from the `PackedInstruction` at the given index to the internal parameter
-    /// table.
-    fn track_instruction_parameters(
-        &mut self,
-        py: Python,
-        instruction_index: usize,
-    ) -> PyResult<()> {
-        for (index, param) in self.data[instruction_index]
-            .params_view()
-            .iter()
-            .enumerate()
-        {
-            let usage = ParameterUse::Index {
-                instruction: instruction_index,
-                parameter: index as u32,
-            };
-            for param_ob in param.iter_parameters(py)? {
-                self.param_table.track(&param_ob?, Some(usage))?;
-            }
-        }
-        Ok(())
-    }
-
-    /// Remove the entries from the `PackedInstruction` at the given index from the internal
-    /// parameter table.
-    fn untrack_instruction_parameters(
-        &mut self,
-        py: Python,
-        instruction_index: usize,
-    ) -> PyResult<()> {
-        for (index, param) in self.data[instruction_index]
-            .params_view()
-            .iter()
-            .enumerate()
-        {
-            let usage = ParameterUse::Index {
-                instruction: instruction_index,
-                parameter: index as u32,
-            };
-            for param_ob in param.iter_parameters(py)? {
-                self.param_table.untrack(&param_ob?, usage)?;
-            }
-        }
-        Ok(())
-    }
-
-    /// Retrack the entire `ParameterTable`.
-    ///
-    /// This is necessary each time an insertion or removal occurs on `self.data` other than in the
-    /// last position.
-    fn reindex_parameter_table(&mut self, py: Python) -> PyResult<()> {
-        self.param_table.clear();
-
-        for inst_index in 0..self.data.len() {
-            self.track_instruction_parameters(py, inst_index)?;
-        }
-        for param_ob in self.global_phase.iter_parameters(py)? {
-            self.param_table
-                .track(&param_ob?, Some(ParameterUse::GlobalPhase))?;
-        }
-        Ok(())
-    }
-
-    /// Get an immutable view of the instructions in the circuit data
-    pub fn data(&self) -> &[PackedInstruction] {
-        &self.data
-    }
-
-    /// Clone an empty CircuitData from a given reference.
-    ///
-    /// The new copy will have the global properties from the provided `CircuitData`.
-    /// The the bit data fields and interners, global phase, etc will be copied to
-    /// the new returned `CircuitData`, but the `data` field's instruction list will
-    /// be empty. This can be useful for scenarios where you want to rebuild a copy
-    /// of the circuit from a reference but insert new gates in the middle.
-    ///
-    /// # Arguments
-    ///
-    /// * other - The other `CircuitData` to clone an empty `CircuitData` from.
-    /// * capacity - The capacity for instructions to use in the output `CircuitData`
-    ///     If `None` the length of `other` will be used, if `Some` the integer
-    ///     value will be used as the capacity.
-    pub fn clone_empty_like(other: &Self, capacity: Option<usize>) -> Self {
-        CircuitData {
-            data: Vec::with_capacity(capacity.unwrap_or(other.data.len())),
-            qargs_interner: other.qargs_interner.clone(),
-            cargs_interner: other.cargs_interner.clone(),
-            qubits: other.qubits.clone(),
-            clbits: other.clbits.clone(),
-            param_table: ParameterTable::new(),
-            global_phase: other.global_phase.clone(),
-        }
-    }
-
-    /// Append a PackedInstruction to the circuit data.
-    ///
-    /// # Arguments
-    ///
-    /// * packed: The new packed instruction to insert to the end of the CircuitData
-    ///     The qubits and clbits **must** already be present in the interner for this
-    ///     function to work. If they are not this will corrupt the circuit.
-    pub fn push(&mut self, py: Python, packed: PackedInstruction) -> PyResult<()> {
-        let new_index = self.data.len();
-        self.data.push(packed);
-        self.track_instruction_parameters(py, new_index)
-    }
-
-    /// Add a param to the current global phase of the circuit
-    pub fn add_global_phase(&mut self, py: Python, value: &Param) -> PyResult<()> {
-        match value {
-            Param::Obj(_) => Err(PyTypeError::new_err(
-                "Invalid parameter type, only float and parameter expression are supported",
-            )),
-            _ => self.set_global_phase(py, add_global_phase(py, &self.global_phase, value)?),
-        }
-    }
-}
-
-=======
->>>>>>> 55171500
 #[pymethods]
 impl CircuitData {
     #[new]
@@ -1836,6 +1487,60 @@
     pub fn get_parameter_by_uuid(&self, uuid: ParameterUuid) -> Option<&Py<PyAny>> {
         self.param_table.py_parameter_by_uuid(uuid)
     }
+
+    /// Get an immutable view of the instructions in the circuit data
+    pub fn data(&self) -> &[PackedInstruction] {
+        &self.data
+    }
+
+    /// Clone an empty CircuitData from a given reference.
+    ///
+    /// The new copy will have the global properties from the provided `CircuitData`.
+    /// The the bit data fields and interners, global phase, etc will be copied to
+    /// the new returned `CircuitData`, but the `data` field's instruction list will
+    /// be empty. This can be useful for scenarios where you want to rebuild a copy
+    /// of the circuit from a reference but insert new gates in the middle.
+    ///
+    /// # Arguments
+    ///
+    /// * other - The other `CircuitData` to clone an empty `CircuitData` from.
+    /// * capacity - The capacity for instructions to use in the output `CircuitData`
+    ///     If `None` the length of `other` will be used, if `Some` the integer
+    ///     value will be used as the capacity.
+    pub fn clone_empty_like(other: &Self, capacity: Option<usize>) -> Self {
+        CircuitData {
+            data: Vec::with_capacity(capacity.unwrap_or(other.data.len())),
+            qargs_interner: other.qargs_interner.clone(),
+            cargs_interner: other.cargs_interner.clone(),
+            qubits: other.qubits.clone(),
+            clbits: other.clbits.clone(),
+            param_table: ParameterTable::new(),
+            global_phase: other.global_phase.clone(),
+        }
+    }
+
+    /// Append a PackedInstruction to the circuit data.
+    ///
+    /// # Arguments
+    ///
+    /// * packed: The new packed instruction to insert to the end of the CircuitData
+    ///     The qubits and clbits **must** already be present in the interner for this
+    ///     function to work. If they are not this will corrupt the circuit.
+    pub fn push(&mut self, py: Python, packed: PackedInstruction) -> PyResult<()> {
+        let new_index = self.data.len();
+        self.data.push(packed);
+        self.track_instruction_parameters(py, new_index)
+    }
+
+    /// Add a param to the current global phase of the circuit
+    pub fn add_global_phase(&mut self, py: Python, value: &Param) -> PyResult<()> {
+        match value {
+            Param::Obj(_) => Err(PyTypeError::new_err(
+                "Invalid parameter type, only float and parameter expression are supported",
+            )),
+            _ => self.set_global_phase(py, add_global_phase(py, &self.global_phase, value)?),
+        }
+    }
 }
 
 /// Helper struct for `assign_parameters` to allow use of `Param::extract_no_coerce` in
