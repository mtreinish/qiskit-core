[workspace]
members = ["crates/*"]
resolver = "2"

[workspace.package]
version = "1.3.0"
edition = "2021"
rust-version = "1.70"  # Keep in sync with README.md and rust-toolchain.toml.
license = "Apache-2.0"

# Shared dependencies that can be inherited.  This just helps a little with
# making sure our crates don't directly depend on different versions of things,
# although we can't help it if our transitive dependencies pull in more.
#
# Each crate can add on specific features freely as it inherits.
[workspace.dependencies]
<<<<<<< HEAD
bytemuck = "1.16"
=======
bytemuck = "1.17"
>>>>>>> d625539b
indexmap.version = "2.4.0"
hashbrown.version = "0.14.5"
num-bigint = "0.4"
num-complex = "0.4"
ndarray = "^0.15.6"
numpy = "0.21.0"
smallvec = "1.13"
thiserror = "1.0"
rustworkx-core = "0.15"
approx = "0.5"
itertools = "0.13.0"
ahash = "0.8.11"
rayon = "1.10"

# Most of the crates don't need the feature `extension-module`, since only `qiskit-pyext` builds an
# actual C extension (the feature disables linking in `libpython`, which is forbidden in Python
# distributions).  We only activate that feature when building the C extension module; we still need
# it disabled for Rust-only tests to avoid linker errors with it not being loaded.  See
# https://pyo3.rs/main/features#extension-module for more.
pyo3 = { version = "0.21.2", features = ["abi3-py38"] }

# These are our own crates.
qiskit-accelerate = { path = "crates/accelerate" }
qiskit-circuit = { path = "crates/circuit" }
qiskit-qasm2 = { path = "crates/qasm2" }
qiskit-qasm3 = { path = "crates/qasm3" }

[profile.release]
lto = 'fat'
codegen-units = 1<|MERGE_RESOLUTION|>--- conflicted
+++ resolved
@@ -14,11 +14,7 @@
 #
 # Each crate can add on specific features freely as it inherits.
 [workspace.dependencies]
-<<<<<<< HEAD
-bytemuck = "1.16"
-=======
 bytemuck = "1.17"
->>>>>>> d625539b
 indexmap.version = "2.4.0"
 hashbrown.version = "0.14.5"
 num-bigint = "0.4"
