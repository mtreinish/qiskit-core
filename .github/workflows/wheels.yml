---
name: Wheel Builds
on:
  pull_request:
    branches: ['main']
jobs:
  build_wheels_s390x:
    name: Build wheels on s390x
    runs-on: ${{ matrix.os }}
    strategy:
      fail-fast: false
      matrix:
        os: [ubuntu-latest]
    steps:
      - uses: actions/checkout@v2
      - uses: actions/setup-python@v2
        name: Install Python
        with:
          python-version: '3.7'
      - uses: actions-rs/toolchain@v1
        with:
          toolchain: stable
      - name: Set up QEMU
        uses: docker/setup-qemu-action@v1
        with:
          platforms: all
      - name: Build wheels
<<<<<<< HEAD
        uses: pypa/cibuildwheel@v2.8.1
=======
        uses: pypa/cibuildwheel@v2.11.2
>>>>>>> ea984fda
        env:
          CIBW_ARCHS_LINUX: s390x
          CIBW_TEST_SKIP: "cp*"
      - uses: actions/upload-artifact@v2
        with:
          path: ./wheelhouse/*.whl
  build_wheels_ppc64le:
    name: Build wheels on ppc64le
    runs-on: ${{ matrix.os }}
    strategy:
      fail-fast: false
      matrix:
        os: [ubuntu-latest]
    steps:
      - uses: actions/checkout@v2
      - uses: actions/setup-python@v2
        name: Install Python
        with:
          python-version: '3.7'
      - uses: actions-rs/toolchain@v1
        with:
          toolchain: stable
      - name: Set up QEMU
        uses: docker/setup-qemu-action@v1
        with:
          platforms: all
      - name: Build wheels
<<<<<<< HEAD
        uses: pypa/cibuildwheel@v2.8.1
=======
        uses: pypa/cibuildwheel@v2.11.2
>>>>>>> ea984fda
        env:
          CIBW_ARCHS_LINUX: ppc64le
          CIBW_TEST_SKIP: "cp*"
      - uses: actions/upload-artifact@v2
        with:
          path: ./wheelhouse/*.whl
  build_wheels_aarch64:
    name: Build wheels on ${{ matrix.os }}
    runs-on: ${{ matrix.os }}
    strategy:
      fail-fast: false
      matrix:
        os: [ubuntu-latest]
    steps:
      - uses: actions/checkout@v2
      - uses: actions/setup-python@v2
        name: Install Python
        with:
          python-version: '3.7'
      - uses: actions-rs/toolchain@v1
        with:
          toolchain: stable
      - name: Set up QEMU
        uses: docker/setup-qemu-action@v1
        with:
          platforms: all
      - name: Build wheels
<<<<<<< HEAD
        uses: pypa/cibuildwheel@v2.8.1
=======
        uses: pypa/cibuildwheel@v2.11.2
>>>>>>> ea984fda
        env:
          CIBW_ARCHS_LINUX: aarch64
      - uses: actions/upload-artifact@v2
        with:
          path: ./wheelhouse/*.whl<|MERGE_RESOLUTION|>--- conflicted
+++ resolved
@@ -25,11 +25,7 @@
         with:
           platforms: all
       - name: Build wheels
-<<<<<<< HEAD
-        uses: pypa/cibuildwheel@v2.8.1
-=======
         uses: pypa/cibuildwheel@v2.11.2
->>>>>>> ea984fda
         env:
           CIBW_ARCHS_LINUX: s390x
           CIBW_TEST_SKIP: "cp*"
@@ -57,11 +53,7 @@
         with:
           platforms: all
       - name: Build wheels
-<<<<<<< HEAD
-        uses: pypa/cibuildwheel@v2.8.1
-=======
         uses: pypa/cibuildwheel@v2.11.2
->>>>>>> ea984fda
         env:
           CIBW_ARCHS_LINUX: ppc64le
           CIBW_TEST_SKIP: "cp*"
@@ -89,11 +81,7 @@
         with:
           platforms: all
       - name: Build wheels
-<<<<<<< HEAD
-        uses: pypa/cibuildwheel@v2.8.1
-=======
         uses: pypa/cibuildwheel@v2.11.2
->>>>>>> ea984fda
         env:
           CIBW_ARCHS_LINUX: aarch64
       - uses: actions/upload-artifact@v2
